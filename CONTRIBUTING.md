--- conflicted
+++ resolved
@@ -56,13 +56,10 @@
 
 0. All submitted code should conform to [__PEP8 standards__][pep8].
 
-<<<<<<< HEAD
 0. Pull requests should be submitted to the 'dev' or 'legacy-python2.7' branch.
 
 0. In dev branch, the code should be python 3.5 compliant.
-=======
-0. Pull requests should be submitted to the 'dev' branch.
->>>>>>> a0e08327
+
 
 [dojo_settings]: /dojo/settings/settings.dist.py "DefectDojo settings file"
 [setup_py]: /setup.py "Python setup script"
