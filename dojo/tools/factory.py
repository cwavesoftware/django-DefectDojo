--- conflicted
+++ resolved
@@ -53,11 +53,8 @@
 from dojo.tools.wapiti.parser import WapitiXMLParser
 from dojo.tools.cobalt.parser import CobaltCSVParser
 from dojo.tools.mozilla_observatory.parser import MozillaObservatoryJSONParser
-<<<<<<< HEAD
 from dojo.tools.whitesource.parser import WhitesourceJSONParser
 from dojo.tools.microfocus_webinspect.parser import MicrofocusWebinspectXMLParser
-=======
->>>>>>> 5866b747
 
 __author__ = 'Jay Paz'
 
@@ -179,13 +176,10 @@
         parser = CobaltCSVParser(file, test)
     elif scan_type == 'Mozilla Observatory Scan':
         parser = MozillaObservatoryJSONParser(file, test)
-<<<<<<< HEAD
     elif scan_type == 'Whitesource Scan':
         parser = WhitesourceJSONParser(file, test)
     elif scan_type == 'Microfocus Webinspect Scan':
         parser = MicrofocusWebinspectXMLParser(file, test)
-=======
->>>>>>> 5866b747
     else:
         raise ValueError('Unknown Test Type')
 
