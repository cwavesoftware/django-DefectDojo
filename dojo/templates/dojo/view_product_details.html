{% extends "base.html" %}
{% load static from staticfiles %}
{% load humanize %}
{% load display_tags %}
{% block add_styles %}
  .chart {height: 150px}
{% endblock %}
{% block content %}
<div class="row">
  <div class="col-md-8">
    <div class="panel panel-default">
      <div class="panel-heading tight">
        <div class="clearfix">
          <h3 class="pull-left">
                    Description
                </h3>
          <div class="dropdown pull-right">
            <div class="btn-group">
              <button class="btn btn-primary dropdown-toggle" type="button" id="dropdownMenu1" data-toggle="dropdown" aria-expanded="true">
                            <span class="fa fa-bars"></span>
                            <span class="caret"></span>
                        </button>
              <ul class="dropdown-menu dropdown-menu-right" role="menu" aria-labelledby="dropdownMenu1">
                {% if user.is_staff %}
                <li role="presentation">
                  <a class="" href="{% url 'edit_product' prod.id %}">
                                        <i class="fa fa-pencil-square-o"></i> Edit
                                    </a>
                </li>
                <li role="separator" class="divider"></li>
                <li role="presentation">
                  <a class="" href="{% url 'add_meta_data' prod.id %}">
                                        <i class="fa fa-list-alt"></i> Add Custom Fields
                                    </a>
                  </li>
                <li role="presentation">
                  <a title="Edit Custom Fields"
                     href="{% url 'edit_meta_data' prod.id %}">
                      <i class="fa fa-pencil-square-o"></i> Edit Custom Fields
                  </a>
                </li>
                <li role="separator" class="divider"></li>
                <li role="presentation">
                  <a class="" href="{% url 'new_object' prod.id %}">
                                        <i class="fa fa-list-alt"></i> Add Product Tracking Files
                                    </a>
                </li>
                <li role="presentation">
                  <a href="{% url 'view_objects' prod.id %}">
                                    <i class="fa fa-history"></i> View Product Tracking Files
                                </a>
                </li>
                <li role="separator" class="divider"></li>
                {% endif %}
                <li role="presentation">
                  <a href="{% url 'product_report' prod.id %}?title=&active=1&verified=1&false_p=2&duplicate=2">
                                    <i class="fa fa-file-text-o"></i> Product Report
                                </a>
                </li>
                {% if system_settings.enable_benchmark and benchmark_type %}
                <li role="separator" class="divider"></li>
                {% for bt in benchmark_type %}
                <li role="presentation">
                  <a title="{{ bt.name }}" href="{% url 'view_product_benchmark' prod.id bt.id %}">
                                    <span class="fa fa-list"></span> {{ bt.name }} {{ bt.version }}
                                </a>
                </li>
                {% endfor %} {% endif %}
                <li role="separator" class="divider"></li>
                <li role="presentation">
                  <a href="{% url 'action_history' prod|content_type prod.id %}">
                                    <i class="fa fa-history"></i> View History
                                </a>
                </li>
                {% if user.is_staff %}
                <li role="separator" class="divider"></li>
                <li role="presentation">
                  <a class="text-danger" href="{% url 'delete_product' prod.id %}">
                                        <i class="fa fa-trash"></i> Delete
                                    </a>
                </li>
                {% endif %}
              </ul>
            </div>
          </div>
        </div>
      </div>
      <div class="panel-body">
        {{ prod.description|markdown_render }}
      </div>
    </div>
<!-- metrics -->

<div class="row">
<div class="col-md-12">
  <div class="panel panel-default">
    <div class="panel-heading">
      <h3 class="panel-title"><span class="fa fa-pie-chart" aria-hidden="true"></span> Metrics</h3>
    </div>
    <table class="table table-condensed">
      <tbody>
        <tr>
          <td class="col-sm-2 bg-vuln-critical vuln-count text-center">{{ critical }}<span class="hidden-xs"><br><small>CRITICAL</small></span></td>
          <td class="col-sm-2 bg-vuln-high vuln-count text-center">{{ high }}<span class="hidden-xs"><br><small>HIGH</small></span></td>
          <td class="col-sm-2 bg-vuln-medium vuln-count text-center">{{ medium }}<span class="hidden-xs"><br><small>MEDIUM</small></span></td>
          <td class="col-sm-2 bg-vuln-low vuln-count text-center">{{ low }}<span class="hidden-xs"><br><small>LOW</small></span></td>
          <td class="col-sm-2 bg-vuln-info vuln-count text-center">{{ info }}<span class="hidden-xs"><br><small>INFORMATIONAL</small></span></td>
          <td class="col-sm-2 bg-muted vuln-count text-center">{{ total }}<span class="hidden-xs"><br><small>TOTAL</small></span></td>
        </tr>
      </tbody>
    </table>
  </div>
</div>
</div>
<!-- end metrics -->
<div class="row">
  <div class="col-md-6">
    <div class="panel panel-default">
      <div class="panel-heading">
        <h3 class="panel-title"><span class="fa fa-bolt" aria-hidden="true"></span> Technologies {%if app_analysis%}({{ app_analysis.count }}){%endif%}</h3>
      </div>
      <ul class="list-group">
      {% for app in app_analysis %}
        <li class="list-group-item"><span class="badge">{{ app.version|version_num }}</span><span data-toggle="tooltip" data-placement="bottom" title="{{ app.website }}, Confidence: {{ app.confidence }}">{{ app.name }}</span></li>
      {% empty %}
        <li class="list-group-item"><small class="text-muted"><em>There are no technologies.</em></small></li>
      {% endfor %}
      </ul>
    </div>
  </div>
  <div class="col-md-6">
    <div class="panel panel-default">
      <div class="panel-heading">
        <h3 class="panel-title"><span class="fa fa-gavel" aria-hidden="true"></span> Regulations {% if prod.regulations.count > 0%}({{ prod.regulations.count }}){%endif%}</h3>
      </div>
      <ul class="list-group">
      {% for regulation in prod.regulations.all %}
        <li class="list-group-item"><span class="badge">{{ regulation.get_category_display }}</span><span data-toggle="tooltip" data-placement="bottom" title="{{ product.regulation.name }}">{{ regulation.acronym }}</span> <small class="text-muted">{{ regulation.jurisdiction }}</small></li>
      {% empty %}
        <li class="list-group-item"><small class="text-muted"><em>There are no regulations.</em></small></li>
      {% endfor %}
      </ul>

    </div>
  </div>
</div>
</div>
<<<<<<< HEAD

<!-- Benchmark Tab -->
<div class="row">
=======
  <!-- Benchmark Tab -->
  <div class="row">
>>>>>>> 30278331
  <div class="col-md-8">
    <div class="panel panel-default">
      <div class="panel-heading">
        <h3 class="panel-title"><span class ="fa fa-balance-scale" aria-hidden="true"></span> Benchmark Progress </h3>
      </div>
        <ul class="list-group">
          {% for Abenchpercent in benchmarks_percents %}
          <li class="list-group-item"><strong>{{Abenchpercent.0}}</strong></li>
            <div class="progress">
              <div class="progress-bar" role="progressbar" aria-valuenow="{{Abenchpercent.1}}"
                aria-valuemin="0" aria-valuemax="100" style="width:{{Abenchpercent.1}}">
                <span class="sr-only">{{Abenchpercent.1}} Complete</span>
              </div>
            </div>
          {% empty %}
            <li class="list-group-item"><small class = "text-muted"><em>There are no benchmarks</em></small></li>
          {% endfor %}
        </ul>
    </div>
  </div>
</div>
<!-- Meta Data -->
<div class="col-md-4">
  <div class="panel panel-default panel-default-secondary">
    <div class="panel-heading">
      <h3 class="panel-title"><span class="fa fa-info-circle fa-fw" aria-hidden="true"></span> Metadata</h3>
    </div>
    <div class="table-responsive">
      <table class="table table-striped" id="set-width">
        <tbody>
          <tr>
            <td style="width: 150px;"><strong>Business Criticality</strong></td>
            <td>{{ prod.get_business_criticality_display|notspecified }}</td>
          </tr>
          <tr>
            <td><strong>Product Type</strong></td>
            <td>{{ prod.prod_type|notspecified }}</td>
          </tr>
          <tr>
            <td><strong>Platform</strong></td>
            <td>{{ prod.get_platform_display|notspecified }}</td>
          </tr>
          <tr>
            <td><strong>Lifecycle</strong></td>
            <td>{{ prod.get_lifecycle_display|notspecified }}</td>
          </tr>
          <tr>
            <td><strong>Origin</strong></td>
            <td>{{ prod.get_origin_display|notspecified }}</td>
          </tr>
          <tr>
            <td><strong>User Records</strong></td>
            <td>
              {%  if prod.user_records > 0 %}
              {{ prod.user_records|intcomma }}
              {% else %}
              {{ prod.user_records|notspecified }}
              {% endif %}
            </td>
          </tr>
          <tr>
            <td><strong>Revenue</strong></td>
            <td>
              {%  if prod.revenue > 0 %}
                {% if prod.revenue < 1000000 %}{{ prod.revenue|intcomma }}{% else %}{{ prod.revenue|intword }}{% endif %}
              {% else %}
                {{ prod.user_records|notspecified }}
              {% endif %}
            </td>
          </tr>
        </tbody>
      </table>
    </div>
  </div>

<!-- End metadata -->
<!-- Lang -->
{% if languages %}
  <div class="panel panel-default panel-default-secondary">
    <div class="panel-heading">
      <h3 class="panel-title"><span class="fa fa-language" aria-hidden="true"></span> Languages ({{ languages.count }})</h3>
    </div>
    <div class="panel-body">
        <div class="chart" id="donut-lang"></div>
        <div style="text-align: center;padding-top: 10px;">
            {%  if langSummary.files__sum > 0 %}
            <strong>{{ langSummary.files__sum|intcomma }}</strong> files {%  if langSummary.code__sum %} and {%endif%}
            {% endif %}
            {%  if langSummary.code__sum %}
            <strong>{{ langSummary.code__sum|intcomma }}</strong> lines of code
            {% endif %}
        </div>
    </div>
  </div>
{% endif %}
<!-- end lang  -->
<!-- Custom fields -->
{% if product_metadata %}
  <div class="panel panel-default panel-default-secondary">
    <div class="panel-heading">
      <h3 class="panel-title"><span class="fa fa-magic fa-fw" aria-hidden="true"></span> Custom Fields</h3>
    </div>
    <div class="table-responsive">
      <table class="table table-striped">
        <tbody>
          {% for key, value in product_metadata.items %}
          <tr>
            <td style="width: 150px;"><strong>{{ key }}</strong></td>
            <td>{{ value }}</td>
          </tr>
          {% endfor %}
        </tbody>
      </table>
    </div>
  </div>
{% endif %}
<!-- end custom fields -->
<!-- Contacts -->
  <div class="panel panel-default panel-default-secondary">
    <div class="panel-heading">
      <h3 class="panel-title"><span class="fa fa-users fa-fw" aria-hidden="true"></span> Contacts</h3>
    </div>
    <div class="table-responsive">
      <table class="table table-striped">
        <tbody>
          <tr>
            <td style="width: 150px;"><strong>Team Manager</strong></td>
            <td>{% if prod.manager != "0" %}{{ prod.manager | default:"Unknown" }}{% endif %}</td>
          </tr>
          <tr>
            <td><strong>Product Manager</strong></td>
            <td>{% if prod.prod_manager != "0" %}{{ prod.prod_manager | default:"Unknown" }}{% endif %}</td>
          </tr>
          <tr>
            <td><strong>Technical Contact</strong></td>
            <td>{% if prod.tech_contact != "0" %}{{ prod.tech_contact | default:"Unknown" }}{% endif %}</td>
          </tr>
          <tr>
            <td><strong>Authorized Users</strong></td>
            <td>
              {% if prod.authorized_users.all %}
                {% if prod.authorized_users.all.count > 1 %}
                  {% for au in prod.authorized_users.all %}
                     {{au}}{%if not forloop.last%},{%endif%}
                  {% endfor %}
                {% else %}
                  {{ prod.authorized_users.all.0 }}
                {% endif %}
              {% else %}
                {{ prod.authorized_users.all|notspecified }}
              {% endif %}
            </td>
          </tr>
        </tbody>
      </table>
    </div>
  </div>
<!-- end contacts -->

</div>
</div>
{% endblock %}
{% block postscript %}
  <script type="text/javascript" src="{% static "jquery-highlight/jquery.highlight.js" %}"></script>
  <!-- Flot Charts JavaScript -->
  <script src="{% static "flot/excanvas.min.js" %}"></script>
  <script src="{% static "flot/jquery.flot.js" %}"></script>
  <script src="{% static "flot/jquery.flot.pie.js" %}"></script>
  <script src="{% static "flot/jquery.flot.time.js" %}"></script>
  <script src="{% static "flot.tooltip/js/jquery.flot.tooltip.min.js" %}"></script>
  <script src="{% static "flot/jquery.flot.stack.js" %}"></script>
  <script src="{% static "flot/jquery.flot.resize.js" %}"></script>
  <script type="text/javascript">
    $(function() {
      if (document.referrer.indexOf('simple_search') > 0) {
        var terms = '';
        if ($.cookie('highlight')) {
          terms = $.cookie('highlight').split(' ');

          for (var i = 0; i < terms.length; i++) {
            $('body').highlight(terms[i]);
          }
        }

        $('input#simple_search').val(terms);
      }

      severity_pie();
      function severity_pie() {
          var data = [
          {% for lang in languages %}
            {% if lang.files %}
            {
                label: "&nbsp;{{lang}}",
                color: "{{lang.language.color }}",
                data: {{lang.files}}
            },
            {% endif %}
          {% endfor %}
          ];

          var plotObj = $.plot($("#donut-lang"), data, {
              series: {
                  pie: {
                      innerRadius: 0.5,
                      show: true,
                      radius: 1,
                  }
              },
              legend: {
                  show: true
              },
              grid: {
                  hoverable: true,
              },
          });
        }
    });

  </script>
  {% endblock %}<|MERGE_RESOLUTION|>--- conflicted
+++ resolved
@@ -145,14 +145,8 @@
   </div>
 </div>
 </div>
-<<<<<<< HEAD
-
-<!-- Benchmark Tab -->
+  <!-- Benchmark Tab -->
 <div class="row">
-=======
-  <!-- Benchmark Tab -->
-  <div class="row">
->>>>>>> 30278331
   <div class="col-md-8">
     <div class="panel panel-default">
       <div class="panel-heading">
