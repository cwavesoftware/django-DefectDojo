--- conflicted
+++ resolved
@@ -1157,16 +1157,12 @@
         sla_age = get_system_setting('sla_' + self.severity.lower())
         if sla_age and self.active:
             sla_calculation = sla_age - self.age
-<<<<<<< HEAD
-
-=======
         elif sla_age and self.mitigated:
             age = self.age
             if age < sla_age:
                 sla_calculation = 0
             else:
                 sla_calculation = sla_age - age
->>>>>>> 59d219fb
         return sla_calculation
 
     def jira(self):
