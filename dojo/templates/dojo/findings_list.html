{% extends "base.html" %}
{% load navigation_tags %}
{% load display_tags %}
{% load get_system_setting %}
{% load static from staticfiles %}
{% block content %}
    <div class="row">
        <div class="col-md-12">
            <div class="panel panel-default">
                <div class="panel-heading tight">
                    <h3 class="has-filters">
                        {{ filter_name }} Findings
                        <div class="dropdown pull-right"></div>
                    </h3>
                </div>
                <div id="the-filters" class="panel-body collapse">
                    {% include "dojo/filter_snippet.html" with form=filtered.form %}
                </div>
            </div>
            {% if findings %}
                <div class="clearfix">
                    {% include "dojo/paging_snippet.html" with page=findings page_size=True %}
                </div>
            <div class="hidden" style="padding-bottom: 5px;" id="bulk_edit_menu">
                <div class="btn-toolbar" role="toolbar" aria-label="Toolbar with button groups">
                  <div class="btn-group mr-2" role="group" aria-label="Second group">
                    <button class="btn btn-sm btn-primary dropdown-toggle" type="button" id="dropdownMenu2"
                            data-toggle="dropdown" aria-haspopup="true" aria-expanded="true">
                        Bulk Edit
                        <span class="caret"></span>
                    </button>
                    <ul class="dropdown-menu" aria-labelledby="dropdownMenu1" id="bulk_edit">
                        <li class="dropdown-header">Choose wisely...</li>
                        <li style="padding-left: 8px;">
                          {% if product_tab %}
                            <form action="{% url 'findings_bulk_all_product' product_tab.product.id %}" method="post" id="bulk_change_form">
                          {% else %}
                            <form action="{% url 'findings_bulk_all' %}" method="post" id="bulk_change_form">
                          {% endif %}
                                {% csrf_token %}
                                <label style="display: block" for="severity">Severity</label>
                                <select name="severity" id="severity" style="font-size: 80%">
                                    <option value="">Choose...</option>
                                    <option value="Info">Info</option>
                                    <option value="Low">Low</option>
                                    <option value="Medium">Medium</option>
                                    <option value="High">High</option>
                                    <option value="Critical">Critical</option>
                                </select><br/><br/>
                                <b>Status</b> <input id="id_status" name="status" type="checkbox" alt="Select to enable"/><br/>
                                <label style="font-size: 80%; font-weight: normal; display: block">
                                    <input id="id_active" name="active" type="checkbox" disabled/> <span>Active</span>
                                </label>
                                <label style="font-size: 80%; font-weight: normal; display: block">
                                    <input id="id_verified" name="verified" type="checkbox" disabled/> <span>Verified</span>
                                </label>
                                <label style="font-size: 80%; font-weight: normal; display: block">
                                    <input id="id_false_p" name="false_p" type="checkbox" disabled/> <span>False Positive</span>
                                </label>
                                <label style="font-size: 80%; font-weight: normal; display: block">
                                    <input id="id_out_of_scope" name="out_of_scope" type="checkbox" disabled/>
                                    <span>Out of scope</span>
                                </label>
                                <label style="font-size: 80%; font-weight: normal; display: block">
                                    <input id="id_is_Mitigated" name="is_Mitigated" type="checkbox" disabled/>
                                    <span>Mitigated</span>
                                </label>
                                {% if "enable_jira"|get_system_setting %}
                                <b>Push to JIRA</b> <input id="id_push_tojira" name="push_to_jira" type="checkbox" alt="Select to push to JIRA"/><br/>
                                {% endif %}
                                <label style="display: block">Tags</label>
                                <label style="font-size: 80%; font-weight: normal; display: block; padding-right: 8px;">
                                    <select multiple class="chosen-select" style="display: none;" name="tags" id="tag_choices">
                                        {% for tag in tag_input %}
                                            <option value="{{tag}}">{{tag}}</option>
                                        {% endfor %}`
                                    </select>
                               </label>
                                <input type="submit" class="btn btn-sm btn-primary" value="Submit"/>
                            </form>
                        </li>
                    </ul>
                  </div>
                  <div class="btn-group mr-2" role="group" aria-label="Bulk Actions">
                    {% if product_tab %}
                    <button type="button" class="btn btn-sm  btn-primary" data-toggle="tooltip" data-placement="bottom" title="Merge Findings">
                      <a class="white-color merge" href="#" alt="Merge Findings">
                        <i class="fa fa-compress"></i>
                      </a>
                    </button>
                    {% endif %}
                    <button type="button" class="btn btn-sm  btn-primary" data-toggle="tooltip" data-placement="bottom" title="Delete Findings">
                      <a class="white-color delete-bulk" href="#" alt="Delete Findings">
                        <i class="fa fa-trash"></i>
                      </a>
                    </button>
                  </div>
                </div>
            </div>
                <div class="panel panel-default table-responsive">
                    <table id="open_findings"
                           class="tablesorter-bootstrap table table-condensed table-striped table-hover">
                        <thead>
                        <tr>
                          {% if user.is_staff %}
                          <th class="hidden-sm centered" title="Select all visible findings.">
                              <div class="dropdown">
                                  <button class="btn btn-primary dropdown-toggle" type="button" id="dropdownMenu1"
                                          data-toggle="dropdown" aria-haspopup="true" aria-expanded="true">
                                      <form class="inline-form" action="#"><input type="checkbox" name="select_all"
                                                                                  id="select_all"/></form>
                                      <span class="caret"></span>
                                  </button>
                                  <ul class="dropdown-menu" aria-labelledby="dropdownMenu1" id="select_by_severity">
                                      <li><a id="Info">Info</a></li>
                                      <li><a id="Low">Low</a></li>
                                      <li><a id="Medium">Medium</a></li>
                                      <li><a id="High">High</a></li>
                                      <li><a id="Critical">Critical</a></li>
                                      <li role="separator" class="divider"></li>
                                      <li><a id="All">All</a></li>
                                      <li><a id="None">None</a></li>
                                  </ul>
                              </div>
                            </th>
                            <th>Act.</th>
                            {% endif %}
                            <th class="nowrap">{% dojo_sort request 'Severity' 'numerical_severity' 'asc' %}</th>
                            <th class="nowrap">{% dojo_sort request 'Name' 'title' %}</th>
                            <th>CWE</th>
                            <th class="nowrap">{% dojo_sort request 'Date' 'date'%}</th>
                            <th class="nowrap">Age</th>
                            {% if 'enable_finding_sla'|fetch_system_setting %}
                            <th>SLA</th>
                            {% endif %}
                            <th>Reporter</th>
                            <th>Found By</th>
                            <th>Status</th>
                            <th>Jira</th>
                            {% if "enable_jira"|get_system_setting %}
                              {% if jira_config and product_tab or not product_tab %}
                                <th>JIRA Age</th>
                                <th>JIRA Change</th>
                              {% endif %}
                            {% endif%}
                            {% if show_product_column and product_tab is None %}
                            <th class="nowrap">{% dojo_sort request 'Product' 'test__engagement__product__name'%}</th>
                            {% endif %}
                        </tr>
                        </thead>
                        <tbody>
                        {% for finding in findings %}
                            <tr class="{% if finding.active %}active_finding{% else %}inactive_finding{% endif %}">
                                {% if user.is_staff %}
                                <td class="hidden-sm centered">
                                    <form action="#">
                                        <input type="checkbox" name="select_{{ finding.id }}" id="{{ finding.id }}"
                                               class="select_one {{ finding.severity }}"/>
                                    </form>
                                </td>
                                <td class="nowrap">
                                  <div class="align-top">
                                    <div class="dropdown">
                                      <a href="#" class="dropdown-toggle pull-left" data-toggle="dropdown">&nbsp;<i class="fa fa-ellipsis-v"></i>&nbsp;</a>
                                      <ul class="dropdown-menu" role="menu" aria-labelledby="dropdownMenu1">
                                        <li>
                                          <a class="" href="{% url 'view_finding' finding.id %}">
                                            <i class="fa fa-arrow-circle-right"></i> View
                                          </a>
                                       </li>
                                        <li>
                                          {% if product_tab %}
                                             <a class="" href="{% url 'edit_finding' finding.id %}?source=product_findings{{ request.GET.page|paginator }}">
                                          {% else %}
                                             <a class="" href="{% url 'edit_finding' finding.id %}?source=all_product_findings{{ request.GET.page|paginator }}">
                                          {% endif %}
                                            <i class="fa fa-pencil-square-o"></i> Edit
                                          </a>
                                       </li>
                                       <li class="divider"></li>
                                       <li role="presentation">
                                           <a href="{% url 'manage_images' finding.id %}">
                                               <i class="fa fa-file-image-o"></i> Manage Images
                                           </a>
                                       </li>
                                       {% if finding.under_review and dojo_user in finding.reviewers.all or dojo_user == finding.review_requested_by and finding.under_review %}
                                           <li role="presentation">
                                               <a href="{% url 'clear_finding_review' finding.id %}">
                                                   <i class="icon-user-check"></i> Clear Review
                                               </a>
                                           </li>
                                       {% elif not finding.under_review %}
                                           <li role="presentation">
                                               <a href="{% url 'request_finding_review' finding.id %}">
                                                   <i class="icon-user-check"></i> Request Peer Review
                                               </a>
                                           </li>
                                       {% endif %}

                                       <li role="presentation">
                                           <a href="{% url 'touch_finding' finding.id %}">
                                               <i class="fa fa-clock-o"></i> Touch Finding
                                           </a>
                                       </li>
                                       <li role="presentation">
                                           <a href="{% url 'mktemplate' finding.id %}">
                                               <i class="fa fa-copy"></i> Make Finding a Template
                                           </a>
                                       </li>
                                       <li role="presentation">
                                           <a href="{% url 'find_template_to_apply' finding.id %}">
                                               <i class="fa fa-copy"></i> Apply Template to Finding
                                           </a>
                                       </li>
                                       {% if finding.active %}
                                           <li role="presentation">
                                               <a href="{% url 'close_finding' finding.id %}">
                                                   <i class="fa fa-fire-extinguisher"></i> Close Finding
                                               </a>
                                           </li>
                                       {% else %}
                                           <li role="presentation">
                                               <a href="{% url 'reopen_finding' finding.id %}">
                                                   <i class="fa fa-bug"></i> Open Finding
                                               </a>
                                           </li>
                                       {% endif %}
                                       <li role="presentation">
                                           <a href="{% url 'action_history' finding|content_type finding.id %}">
                                               <i class="fa fa-history"></i> View History
                                           </a>
                                       </li>
                                       <li class="divider"></li>
                                       <li>
                                         <form method="post" action="{% url 'delete_finding' finding.id %}"
                                              style="display: inline" class="form-inline form" id="delete-finding-menu-{{ finding.id }}-form">
                                            {% csrf_token %}
                                            <input type="hidden" name="id" value="{{ finding.id }}"/>
                                         </form>
                                         <a class="text-danger delete-finding" id="delete-finding-menu-{{ finding.id }}" href="#">
                                           <i class="fa fa-trash"></i> Delete
                                         </a>
                                       </li>
                                      </ul>
                                    </div>
                                   </div>
                                </td>
                                {% endif %}
                                <td>
                                  <span class="label severity severity-{{ finding.severity }}">
                                      {{ finding.severity_display }}
                                  </span>
                                </td>
                                <td>
                                  {% if finding.title %}
                                  <a title="{{ finding.title }}"
                                                      href="{% url 'view_finding' finding.id %}">{{ finding.title }}</a>
                                  {% else %}
                                  <a title="{{ finding.id }}"
                                                      href="{% url 'view_finding' finding.id %}">{{ finding.id }}</a>
                                  {% endif %}
                                  {% if finding.file_path %}
                                  <i class="fa dojo-sup fa-code has-popover" data-trigger="hover" data-content="{{ finding.file_path }}" data-placement="right" data-container="body" data-original-title="Files" title="">
                                  {% else %}
                                    {% if finding.endpoints.all %}
                                      <i class="fa dojo-sup fa-sitemap has-popover" data-html="true" data-trigger="hover" data-content="
                                      {% for endpoint in finding.endpoints.all %}
                                        {{ endpoint }}<br/>
                                      {% endfor %}
                                      " data-placement="right" data-container="body" data-original-title="Endpoints" title="">
                                    {% endif %}
                                  {% endif %}
                                  {% if finding.notes.all %}
                                    <i class="fa fa-comment has-popover" data-trigger="hover" data-content="{{ finding.notes.all.0 }}" data-placement="left" data-container="body" data-original-title="Most Recent Note" title="">
                                  {% endif %}
                                  </i>
                                    <sup>
                                        {% for tag in finding.tags %}
                                        <a title="Search {{ tag }}" class="tag-label tag-color" href="{% url 'simple_search' %}?query={{ tag }}">{{ tag }}</a>
                                        {% endfor %}
                                    </sup>
                                </td>
                                <td class="nowrap">
                                {% if finding.cwe > 0 %}
                                  <a target="_blank" href="https://cwe.mitre.org/data/definitions/{{ finding.cwe }}.html">
                                      <i class="fa fa-external-link"></i> {{ finding.cwe }}
                                  </a>
                                {% endif %}
                                </td>
                                <td class="nowrap">{{ finding.date }}</td>
                                <td>{{ finding.age }}</td>
                                {% if 'enable_finding_sla'|fetch_system_setting %}
                                <td>
                                  {{ finding|finding_sla }}
                                </td>
                                {% endif %}
                                <td>
                                  {% if finding.reporter.get_full_name and finding.reporter.get_full_name.strip %}
                                      {{ finding.reporter.get_full_name }}
                                  {% else %}
                                      {{ finding.reporter }}
                                  {% endif %}
                                </td>
                                <td>
                                  <a target="#" data-toggle="tooltip" data-placement="bottom" title="Test: {{ finding.test }}">{{ finding.get_found_by }}</a>
                                </td>
                                <td>{% if finding.under_review %}Under Review, {% endif %}{{ finding.status }}{% if finding.duplicate_finding.id %}, <a href="{% url 'view_finding' finding.duplicate_finding.id%}" data-toggle="tooltip" data-placement="top" title="{{ finding.duplicate_finding.title }}, {{ finding.duplicate_finding.created }}">Original</a>
                                  {% endif %}
                                </td>
                                <td class="nowrap">
                                  {% if "enable_jira"|get_system_setting %}
                                    {% if finding.jira.jira_key %}
                                      <a href="{{finding.jira_conf.url}}/browse/{{finding.jira.jira_key}}" target="_blank" 
                                           alt="Jira Bug - {{finding.jira.jira_key}}" data-toggle="tooltip" data-placement="bottom" title="{{finding.jira.jira_key}}"><i class="fa fa-bug fa-fw"></i></a>
                                    {% endif %}
                                    {% if finding.notes.count %}
                                      <a href="{% url 'view_finding' finding.id %}#vuln_notes" alt="{{ finding.notes.count }} comment{{ finding.notes.count|pluralize }}">
                                        <span class="glyphicon glyphicon-comment"></span> {{ finding.notes.count }}
                                      </a>
                                    {% endif %}
                                  {% endif %}
                                </td>
                                {% if "enable_jira"|get_system_setting %}
                                  {% if jira_config and product_tab or not product_tab %}
                                      <td class="nowrap">
                                        {% if finding.jira_creation %}
                                          {{ finding.jira_creation|timesince }} 
                                        {% endif %} 
                                      </td>
                                      <td class="nowrap">
                                        {% if finding.jira_change %}
                                          {{ finding.jira_change|timesince }} 
                                        {% endif %}
                                      </td> 
                                  {% endif %}
                                {% endif %}
                                


                                {% if show_product_column and product_tab is None %}
                                <td><a
                                        href="{% url 'view_product' finding.test.engagement.product.id %}"
                                        title="{{ finding.test.engagement }}" alt="{{ finding.test.engagement.product }}">{{ finding.test.engagement.product }}</a>
                                </td>
                                {% endif %}
                            </tr>
                        {% endfor %}
                        </tbody>
                    </table>
                </div>
                <div class="clearfix pull-right">
                    {% include "dojo/paging_snippet.html" with page=findings page_size=True%}
                </div>
            {% else %}
                <p class="text-center">No findings found.</p>
            {% endif %}
        </div>
    </div>


{% endblock %}
{% block postscript %}
    <script type="application/javascript" src="{% static "chosen/chosen.jquery.min.js" %}"></script>
    <script type="application/javascript">
        // DataTables Setup
        $(document).ready(function() {
            date =  new Date().toISOString().slice(0, 10);
            var fileDated = 'Findings_List_' + date;
            var buttonCommon = {
                exportOptions: {
                    columns: ':not(:eq(0), :eq(1))',
                    stripHtml: true,
                    stripNewlines: true,
                    trim: true,
                    orthogonal: 'export'
                },
                filename: fileDated,
                title: 'Findings List'
            };

            // Mapping of table columns to objects for proper cleanup and data formatting
            var dojoTable = $('#open_findings').DataTable({
                drawCallback: function(){
                      $('.has-popover').popover({'trigger':'hover'});
                },
                "columns": [
                    { "data": "checkbox", render: function (data, type, row) {
                            return type === 'export' ?  "" :  data;
                    }},
                    { "data": "action", render: function (data, type, row) {
                            return type === 'export' ?  "" :  data;
                    }},
                    { "data": "severity" , render: function (data, type, row) {
                            return type === 'export' ?  getDojoExportValueFromTag(data, 'span') :  data;
                    }},
                    { "data": "finding" , render: function (data, type, row) {
                            return type === 'export' ? getDojoExportValueFromTag(data, 'a') :  data;
                    }},
                    { "data": "cwe" , render: function (data, type, row) {
                            return type === 'export' ? getDojoExportValueFromTag(data, 'a') :  data;
                    }},
                    { "data": "found_date", render: function (data, type, row) {
                            return type === 'export' ? getDojoExportValueFromTag(data, 'td') :  data;
                    }},
                    { "data": "finding_age", render: function (data, type, row) {
                            return type === 'export' ? getDojoExportValueFromTag(data, 'td') :  data;
                    } },
                    { "data": "finding_sla", render: function (data, type, row) {
                            return type === 'export' ? getDojoExportValueFromTag(data, 'td') :  data;
                    }},
                    { "data": "reported_by", render: function (data, type, row) {
                            return type === 'export' ? getDojoExportValueFromTag(data, 'td') :  data;
                    }},
                    { "data": "found_by_test", render: function (data, type, row) {
                            return type === 'export' ? getDojoExportValueFromTag(data, 'td') :  data;
                    }},
                    { "data": "status", render: function (data, type, row) {
                            return type === 'export' ? getDojoExportValueFromTag(data, 'td') :  data;
                    }},
                    { "data": "jira_id", render: function (data, type, row) {
                            return type === 'export' ? getDojoExportValueFromTag(data, 'a') :  data;
                    }},
                    {% if "enable_jira"|get_system_setting %}
                        { "data": "jira_age", render: function (data, type, row) {
                                return type === 'export' ? getDojoExportValueFromTag(data, 'td') :  data;
                        }},
                        { "data": "jira_change", render: function (data, type, row) {
                                return type === 'export' ? getDojoExportValueFromTag(data, 'td') :  data;
                        }},
                    {% endif %}
                    {% if show_product_column and product_tab is None %}
                        { "data": "product" , render: function (data, type, row) {
                            return type === 'export' ? getDojoExportValueFromTag(data, 'a') :  data;
                        }},
                    {% endif %}
                ],
                order: [2],
                "columnDefs": [
                    { "orderable": false, "targets": [0, 1] }
                ],
                dom: 'Bfrtip',
                paging: false,
                buttons: [
                    $.extend( true, {}, buttonCommon, {
                        extend: 'colvis'
                    }),
                    $.extend( true, {}, buttonCommon, {
                        extend: 'copyHtml5'
                    }),
                    $.extend( true, {}, buttonCommon, {
                        extend: 'excelHtml5',
                        autoFilter: true,
                        sheetName: 'Exported data',
                    }),
                    $.extend( true, {}, buttonCommon, {
                        extend: 'csvHtml5'
                    }),
                    $.extend( true, {}, buttonCommon, {
                        extend: 'pdfHtml5',
                        orientation: 'landscape',
                        pageSize: 'LETTER'
                    }),
                    $.extend( true, {}, buttonCommon, {
                        extend: 'print'
                    }),
                ],
            });
        });
    </script>
    <script type="application/javascript">
        $(function () {
          $(".chosen-select").chosen({
            'placeholder_text_multiple': 'Select or add some tags...',
            'no_results_text': "Tag not found, press TAB key to add."
            });

          $(".search-field").find("input").on("keydown", function (evt) {
            var stroke;
            stroke = (_ref = evt.which) != null ? _ref : evt.keyCode;
                if (stroke == 9) { // 9 = tab key
                    var o = new Option($(this).val(), $(this).val(), true, true);
                    $('#tag_choices').append(o);
                    $('#tag_choices').trigger('chosen:updated');
                    $('#tag_choices').focus();
                }
            });
        });
        var checkbox_count = 0;
        function check_checked_finding()
        {
          var checkbox_values = $("input[type=checkbox][name^='select_']");
          for (var i = 0; i < checkbox_values.length; i++) {
            if ($(checkbox_values[i]).prop("checked")) {
              if (checkbox_values[i].name != 'select_all') {
                checkbox_count++;
              }
            }
          }
          if (checkbox_count > 0)
          {
              $('div#bulk_edit_menu').removeClass('hidden');
          }
        }
        $(function () {
            $(document).ready(function(){
              $('[data-toggle="tooltip"]').tooltip();
            });
            check_checked_finding();

            $('#id_status').on('click', function (e) {
                var checked = this.checked;
                $('#bulk_edit_menu #id_active').prop('disabled', !checked);
                $('#bulk_edit_menu #id_verified').prop('disabled', !checked);
                $('#bulk_edit_menu #id_false_p').prop('disabled', !checked);
                $('#bulk_edit_menu #id_out_of_scope').prop('disabled', !checked);
                $('#bulk_edit_menu #id_is_Mitigated').prop('disabled', !checked);
            })
            // Keep the dropdown menu open for selecting severity status
            $('.dropdown-menu').click(function(e) {
                e.stopPropagation();
            });
            //Ensures dropdown has proper zindex
            $('.table-responsive').on('show.bs.dropdown', function () {
              $('.table-responsive').css( "overflow", "inherit" );
            });

            $('.table-responsive').on('hide.bs.dropdown', function () {
              $('.table-responsive').css( "overflow", "auto" );
            })

            $('[id^=delete-finding-menu-]').on('click', function () {
              if (confirm('Are you sure you want to delete these findings?'))
              {
                  var form_element = "form#" + this.id + "-form";
                  $( form_element ).submit();
              }
            });
            $('[data-toggle="tooltip"]').tooltip();

            var availableTags = [
                {% for word in title_words %}
                    "{{word}}",
                {% endfor %}
            ];
            $("#id_title").autocomplete({
                source: availableTags
            });

            $( document ).on( "click", "button.delete-finding", function (e) {
                return confirm('Are you sure you want to delete this finding?')
            });

            $('input[type="checkbox"]').change(function () {
              checkbox_count = 0;
              finding = $(this).attr("name");
              if (finding.indexOf("select_") >= 0)
              {
                var checkbox_values = $("input[type=checkbox][name^='select_']");
                for (var i = 0; i < checkbox_values.length; i++) {
                  if ($(checkbox_values[i]).prop("checked")) {
                    checkbox_count++;
                  }
                }

                if ($(this).prop("checked")) {
                  $('div#bulk_edit_menu').removeClass('hidden');
                } else {
                  checkbox_count--;
                  var checkbox_values = $("input[type=checkbox][name^='select_']");
                  var checked = false;

                  for (var i = 0; i < checkbox_values.length; i++) {
                    if ($(checkbox_values[i]).prop("checked")) {
                      checked = true;
                    }
                  }
                  if (checked == false) {
                    $('div#bulk_edit_menu').addClass('hidden');
                  }
                }

              }
            });
            $('form#bulk_change_form').on('submit', function(e){
                $('input[type=checkbox].select_one:checked').each(function(){
                    var hidden_input = $('<input type="hidden" value="' + this.id + '" name="finding_to_update">')
                    $('form#bulk_change_form').append(hidden_input);
                });
            });

            $('input#select_all').on('click', function (e) {
                if ($(this).is(":checked")) {
                    $('input.select_one').prop('checked', true);
                    console.log($('input.select_one').prop('checked', true));
                    $('div#bulk_edit_menu').removeClass('hidden');
                }
                else {
                    $('input.select_one').prop('checked', false);
                    $('div#bulk_edit_menu').addClass('hidden');
                }
            });

            $('ul#select_by_severity a').on('click', function (e) {
                $('input.select_one').prop('checked', false);
                if ($(this).attr('id') == 'All') {
                    $('input.select_one').prop('checked', true);
                    $('input#select_all').prop('indeterminate', false);
                    $('input#select_all').prop('checked', true);
                }
                else {
                    $('input.' + this.id).prop('checked', true);
                    $('input#select_all').prop('indeterminate', true);
                }

                if ($(this).attr('id') == 'None') {
                    $('div#bulk_edit_menu').addClass('hidden');
                }
                else {
                    $('div#bulk_edit_menu').removeClass('hidden');
                }
            });

            $('a.delete-bulk').on('click', function (e) {
                if (confirm('Are you sure you want to delete this finding?'))
                {
                    var hidden_input = $('<input type="hidden" value="delete_bulk_findings" name="delete_bulk_findings">')
                    $('form#bulk_change_form').append(hidden_input);
                    $( "form#bulk_change_form" ).submit();
                }
            });

            {% if product_tab %}
            $('a.merge').on('click', function (e) {
              if (checkbox_count > 1)
              {
                var hidden_input = $('<input type="hidden" value="merge_findings" name="merge_findings">')
                $("form#bulk_change_form").attr("action", "{% url 'merge_finding_product' product_tab.product.id %}");
                $("form#bulk_change_form").attr("method", "get");
                $('form#bulk_change_form').append(hidden_input);
                $( "form#bulk_change_form" ).submit();
              } else {
                alert("Please select at least two findings before merging.");
              }
            });
            {% endif %}

            $( document ).on( "click", "button.delete-finding", function (e) {
                return confirm('Are you sure you want to delete this finding(s)?')
            });

            $('a#add_notes_link').on('click', function (e) {
                $("html, body").animate({scrollTop: $("#id_entry").offset().top}, 600);
                $("#id_entry").focus();
                $("#test-pulldown").dropdown('toggle')
                return false;
            });

            if (document.referrer.indexOf('simple_search') > 0) {
                var terms = '';
                if ($.cookie('highlight')) {
                    terms = $.cookie('highlight').split(' ');

                    for (var i = 0; i < terms.length; i++) {
                        $('body').highlight(terms[i]);
                    }
                }

                $('input#simple_search').val(terms);
            };

        });
    </script>
<<<<<<< HEAD
=======
    <script>
        // DataTables Setup
        $(document).ready(function() {
            date =  new Date().toISOString().slice(0, 10);
            var fileDated = 'Findings_List_' + date;
            var buttonCommon = {
                exportOptions: {
                    columns: ':not(:eq(0), :eq(1))',
                    stripHtml: true,
                    stripNewlines: true,
                    trim: true,
                    orthogonal: 'export'
                },
                filename: fileDated,
                title: 'Findings List'
            };

            // Mapping of table columns to objects for proper cleanup and data formatting
            var dojoTable = $('#open_findings').DataTable({
                drawCallback: function(){
                    $('.has-popover').popover({'trigger':'hover'});
                },
                "columns": [
                    { "data": "checkbox", render: function (data, type, row) {
                            return type === 'export' ?  "" :  data;
                    }},
                    { "data": "action", render: function (data, type, row) {
                            return type === 'export' ?  "" :  data;
                    }},
                    { "data": "severity" , render: function (data, type, row) {
                            return type === 'export' ?  getDojoExportValueFromTag(data, 'span') :  data;
                    }},
                    { "data": "finding" , render: function (data, type, row) {
                            return type === 'export' ? getDojoExportValueFromTag(data, 'a') :  data;
                    }},
                    { "data": "cwe" , render: function (data, type, row) {
                            return type === 'export' ? getDojoExportValueFromTag(data, 'a') :  data;
                    }},
                    { "data": "found_date", render: function (data, type, row) {
                            return type === 'export' ? getDojoExportValueFromTag(data, 'td') :  data;
                    }},
                    { "data": "finding_age", render: function (data, type, row) {
                            return type === 'export' ? getDojoExportValueFromTag(data, 'td') :  data;
                    } },
                    { "data": "finding_sla", render: function (data, type, row) {
                            return type === 'export' ? getDojoExportValueFromTag(data, 'td') :  data;
                    }},
                    { "data": "reported_by", render: function (data, type, row) {
                            return type === 'export' ? getDojoExportValueFromTag(data, 'td') :  data;
                    }},
                    { "data": "found_by_test", render: function (data, type, row) {
                            return type === 'export' ? getDojoExportValueFromTag(data, 'td') :  data;
                    }},
                    { "data": "status", render: function (data, type, row) {
                            return type === 'export' ? getDojoExportValueFromTag(data, 'td') :  data;
                    }},
                    { "data": "jira_id", render: function (data, type, row) {
                            return type === 'export' ? getDojoExportValueFromTag(data, 'a') :  data;
                    }},
                    {% if "enable_jira"|get_system_setting %}
                        { "data": "jira_age", render: function (data, type, row) {
                                return type === 'export' ? getDojoExportValueFromTag(data, 'td') :  data;
                        }},
                        { "data": "jira_change", render: function (data, type, row) {
                                return type === 'export' ? getDojoExportValueFromTag(data, 'td') :  data;
                        }},
                    {% endif %}
                    {% if show_product_column and product_tab is None %}
                        { "data": "product" , render: function (data, type, row) {
                            return type === 'export' ? getDojoExportValueFromTag(data, 'a') :  data;
                        }},
                    {% endif %}
                ],
                order: [2],
                "columnDefs": [
                    { "orderable": false, "targets": [0, 1] }
                ],
                dom: 'Bfrtip',
                paging: false,
                buttons: [
                    $.extend( true, {}, buttonCommon, {
                        extend: 'colvis'
                    }),
                    $.extend( true, {}, buttonCommon, {
                        extend: 'copyHtml5'
                    }),
                    $.extend( true, {}, buttonCommon, {
                        extend: 'excelHtml5',
                        autoFilter: true,
                        sheetName: 'Exported data',
                    }),
                    $.extend( true, {}, buttonCommon, {
                        extend: 'csvHtml5'
                    }),
                    $.extend( true, {}, buttonCommon, {
                        extend: 'pdfHtml5',
                        orientation: 'landscape',
                        pageSize: 'LETTER'
                    }),
                    $.extend( true, {}, buttonCommon, {
                        extend: 'print'
                    }),
                ],
            });
        });
    </script>
>>>>>>> ea465a5b
    {% include "dojo/filter_js_snippet.html" %}
{% endblock %}<|MERGE_RESOLUTION|>--- conflicted
+++ resolved
@@ -670,114 +670,5 @@
 
         });
     </script>
-<<<<<<< HEAD
-=======
-    <script>
-        // DataTables Setup
-        $(document).ready(function() {
-            date =  new Date().toISOString().slice(0, 10);
-            var fileDated = 'Findings_List_' + date;
-            var buttonCommon = {
-                exportOptions: {
-                    columns: ':not(:eq(0), :eq(1))',
-                    stripHtml: true,
-                    stripNewlines: true,
-                    trim: true,
-                    orthogonal: 'export'
-                },
-                filename: fileDated,
-                title: 'Findings List'
-            };
-
-            // Mapping of table columns to objects for proper cleanup and data formatting
-            var dojoTable = $('#open_findings').DataTable({
-                drawCallback: function(){
-                    $('.has-popover').popover({'trigger':'hover'});
-                },
-                "columns": [
-                    { "data": "checkbox", render: function (data, type, row) {
-                            return type === 'export' ?  "" :  data;
-                    }},
-                    { "data": "action", render: function (data, type, row) {
-                            return type === 'export' ?  "" :  data;
-                    }},
-                    { "data": "severity" , render: function (data, type, row) {
-                            return type === 'export' ?  getDojoExportValueFromTag(data, 'span') :  data;
-                    }},
-                    { "data": "finding" , render: function (data, type, row) {
-                            return type === 'export' ? getDojoExportValueFromTag(data, 'a') :  data;
-                    }},
-                    { "data": "cwe" , render: function (data, type, row) {
-                            return type === 'export' ? getDojoExportValueFromTag(data, 'a') :  data;
-                    }},
-                    { "data": "found_date", render: function (data, type, row) {
-                            return type === 'export' ? getDojoExportValueFromTag(data, 'td') :  data;
-                    }},
-                    { "data": "finding_age", render: function (data, type, row) {
-                            return type === 'export' ? getDojoExportValueFromTag(data, 'td') :  data;
-                    } },
-                    { "data": "finding_sla", render: function (data, type, row) {
-                            return type === 'export' ? getDojoExportValueFromTag(data, 'td') :  data;
-                    }},
-                    { "data": "reported_by", render: function (data, type, row) {
-                            return type === 'export' ? getDojoExportValueFromTag(data, 'td') :  data;
-                    }},
-                    { "data": "found_by_test", render: function (data, type, row) {
-                            return type === 'export' ? getDojoExportValueFromTag(data, 'td') :  data;
-                    }},
-                    { "data": "status", render: function (data, type, row) {
-                            return type === 'export' ? getDojoExportValueFromTag(data, 'td') :  data;
-                    }},
-                    { "data": "jira_id", render: function (data, type, row) {
-                            return type === 'export' ? getDojoExportValueFromTag(data, 'a') :  data;
-                    }},
-                    {% if "enable_jira"|get_system_setting %}
-                        { "data": "jira_age", render: function (data, type, row) {
-                                return type === 'export' ? getDojoExportValueFromTag(data, 'td') :  data;
-                        }},
-                        { "data": "jira_change", render: function (data, type, row) {
-                                return type === 'export' ? getDojoExportValueFromTag(data, 'td') :  data;
-                        }},
-                    {% endif %}
-                    {% if show_product_column and product_tab is None %}
-                        { "data": "product" , render: function (data, type, row) {
-                            return type === 'export' ? getDojoExportValueFromTag(data, 'a') :  data;
-                        }},
-                    {% endif %}
-                ],
-                order: [2],
-                "columnDefs": [
-                    { "orderable": false, "targets": [0, 1] }
-                ],
-                dom: 'Bfrtip',
-                paging: false,
-                buttons: [
-                    $.extend( true, {}, buttonCommon, {
-                        extend: 'colvis'
-                    }),
-                    $.extend( true, {}, buttonCommon, {
-                        extend: 'copyHtml5'
-                    }),
-                    $.extend( true, {}, buttonCommon, {
-                        extend: 'excelHtml5',
-                        autoFilter: true,
-                        sheetName: 'Exported data',
-                    }),
-                    $.extend( true, {}, buttonCommon, {
-                        extend: 'csvHtml5'
-                    }),
-                    $.extend( true, {}, buttonCommon, {
-                        extend: 'pdfHtml5',
-                        orientation: 'landscape',
-                        pageSize: 'LETTER'
-                    }),
-                    $.extend( true, {}, buttonCommon, {
-                        extend: 'print'
-                    }),
-                ],
-            });
-        });
-    </script>
->>>>>>> ea465a5b
     {% include "dojo/filter_js_snippet.html" %}
 {% endblock %}