apiVersion: v1
appVersion: "2.9.0-dev"
description: A Helm chart for Kubernetes to install DefectDojo
name: defectdojo
<<<<<<< HEAD
version: 1.6.29
=======
version: 1.6.29-dev
>>>>>>> 6d2cb310
icon: https://www.defectdojo.org/img/favicon.ico
maintainers:
  - name: madchap
    email: defectdojo-project@owasp.org
    url: https://github.com/DefectDojo/django-DefectDojo<|MERGE_RESOLUTION|>--- conflicted
+++ resolved
@@ -2,11 +2,7 @@
 appVersion: "2.9.0-dev"
 description: A Helm chart for Kubernetes to install DefectDojo
 name: defectdojo
-<<<<<<< HEAD
-version: 1.6.29
-=======
-version: 1.6.29-dev
->>>>>>> 6d2cb310
+version: 1.6.30-dev
 icon: https://www.defectdojo.org/img/favicon.ico
 maintainers:
   - name: madchap
