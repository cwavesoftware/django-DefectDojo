import re
from datetime import datetime, date
from urlparse import urlsplit, urlunsplit


from dateutil.relativedelta import relativedelta
from django import forms
from django.core import validators
from django.core.validators import RegexValidator
from django.core.exceptions import ValidationError
from django.forms import modelformset_factory
from django.forms.widgets import Widget, Select
from django.utils.dates import MONTHS
from django.utils.safestring import mark_safe
from django.utils import timezone
from tagging.models import Tag
from dojo.models import Finding, Product_Type, Product, ScanSettings, VA, \
    Check_List, User, Engagement, Test, Test_Type, Notes, Risk_Acceptance, \
    Development_Environment, Dojo_User, Scan, Endpoint, Stub_Finding, Finding_Template, Report, FindingImage, \
    JIRA_Issue, JIRA_PKey, JIRA_Conf, UserContactInfo, Tool_Type, Tool_Configuration, Tool_Product_Settings, \
    Cred_User, Cred_Mapping, System_Settings, Notifications, Languages, Language_Type, App_Analysis, Objects, \
    Benchmark_Product, Benchmark_Requirement, Benchmark_Product_Summary, Rule, Child_Rule, Engagement_Presets, DojoMeta

RE_DATE = re.compile(r'(\d{4})-(\d\d?)-(\d\d?)$')

FINDING_STATUS = (('verified', 'Verified'),
                  ('false_p', 'False Positive'),
                  ('duplicate', 'Duplicate'),
                  ('out_of_scope', 'Out of Scope'))

SEVERITY_CHOICES = (('Info', 'Info'), ('Low', 'Low'), ('Medium', 'Medium'),
                    ('High', 'High'), ('Critical', 'Critical'))


class SelectWithPop(forms.Select):
    def render(self, name, *args, **kwargs):
        html = super(SelectWithPop, self).render(name, *args, **kwargs)
        popup_plus = '<div class="input-group dojo-input-group">' + html + '<span class="input-group-btn"><a href="/' + name + '/add" class="btn btn-primary" class="add-another" id="add_id_' + name + '" onclick="return showAddAnotherPopup(this);"><span class="glyphicon glyphicon-plus"></span></a></span></div>'

        return mark_safe(popup_plus)


class MultipleSelectWithPop(forms.SelectMultiple):
    def render(self, name, *args, **kwargs):
        html = super(MultipleSelectWithPop, self).render(name, *args, **kwargs)
        popup_plus = '<div class="input-group dojo-input-group">' + html + '<span class="input-group-btn"><a href="/' + name + '/add" class="btn btn-primary" class="add-another" id="add_id_' + name + '" onclick="return showAddAnotherPopup(this);"><span class="glyphicon glyphicon-plus"></span></a></span></div>'

        return mark_safe(popup_plus)


class MultipleSelectWithPopPlusMinus(forms.SelectMultiple):
    def render(self, name, *args, **kwargs):
        html = super(MultipleSelectWithPopPlusMinus, self).render(name, *args, **kwargs)
        popup_plus = '<div class="input-group dojo-input-group">' + html + '<span class="input-group-btn"><a href="/' + name + '/add" class="btn btn-primary" class="add-another" id="add_id_' + name + '" onclick="return showAddAnotherPopup(this);"><span class="icon-plusminus"></span></a></span></div>'

        return mark_safe(popup_plus)


class MonthYearWidget(Widget):
    """
    A Widget that splits date input into two <select> boxes for month and year,
    with 'day' defaulting to the first of the month.

    Based on SelectDateWidget, in

    django/trunk/django/forms/extras/widgets.py
    """
    none_value = (0, '---')
    month_field = '%s_month'
    year_field = '%s_year'

    def __init__(self, attrs=None, years=None, required=True):
        # years is an optional list/tuple of years to use in the
        # "year" select box.
        self.attrs = attrs or {}
        self.required = required
        if years:
            self.years = years
        else:
            this_year = date.today().year
            self.years = range(this_year - 10, this_year + 1)

    def render(self, name, value, attrs=None):
        try:
            year_val, month_val = value.year, value.month
        except AttributeError:
            year_val = month_val = None
            if isinstance(value, basestring):
                match = RE_DATE.match(value)
                if match:
                    year_val,
                    month_val,
                    day_val = [int(v) for v in match.groups()]

        output = []

        if 'id' in self.attrs:
            id_ = self.attrs['id']
        else:
            id_ = 'id_%s' % name

        month_choices = MONTHS.items()
        if not (self.required and value):
            month_choices.append(self.none_value)
        month_choices.sort()
        local_attrs = self.build_attrs({'id': self.month_field % id_})
        s = Select(choices=month_choices)
        select_html = s.render(self.month_field % name, month_val, local_attrs)

        output.append(select_html)

        year_choices = [(i, i) for i in self.years]
        if not (self.required and value):
            year_choices.insert(0, self.none_value)
        local_attrs['id'] = self.year_field % id_
        s = Select(choices=year_choices)
        select_html = s.render(self.year_field % name, year_val, local_attrs)
        output.append(select_html)

        return mark_safe(u'\n'.join(output))

    def id_for_label(self, id_):
        return '%s_month' % id_

    id_for_label = classmethod(id_for_label)

    def value_from_datadict(self, data, files, name):
        y = data.get(self.year_field % name)
        m = data.get(self.month_field % name)
        if y == m == "0":
            return None
        if y and m:
            return '%s-%s-%s' % (y, m, 1)
        return data.get(name, None)


class Product_TypeForm(forms.ModelForm):
    class Meta:
        model = Product_Type
        fields = ['name', 'critical_product', 'key_product']


class Delete_Product_TypeForm(forms.ModelForm):
    class Meta:
        model = Product_Type
        exclude = ['name', 'critical_product', 'key_product']


class Test_TypeForm(forms.ModelForm):
    class Meta:
        model = Test_Type
        exclude = ['']


class Development_EnvironmentForm(forms.ModelForm):
    class Meta:
        model = Development_Environment
        fields = ['name']


class Delete_Dev_EnvironmentForm(forms.ModelForm):
    class Meta:
        model = Development_Environment
        exclude = ['name']


class ProductForm(forms.ModelForm):
    name = forms.CharField(max_length=50, required=True)
    description = forms.CharField(widget=forms.Textarea(attrs={}),
                                  required=True)
    tags = forms.CharField(widget=forms.SelectMultiple(choices=[]),
                           required=False,
                           help_text="Add tags that help describe this product.  "
                                     "Choose from the list or add new tags.  Press TAB key to add.")
    prod_type = forms.ModelChoiceField(label='Product Type',
                                       queryset=Product_Type.objects.all().order_by('name'),
                                       required=True)

    authorized_users = forms.ModelMultipleChoiceField(
        queryset=None,
        required=False, label="Authorized Users")

    def __init__(self, *args, **kwargs):
        non_staff = User.objects.exclude(is_staff=True) \
            .exclude(is_active=False)
        tags = Tag.objects.usage_for_model(Product)
        t = [(tag.name, tag.name) for tag in tags]
        super(ProductForm, self).__init__(*args, **kwargs)
        self.fields['authorized_users'].queryset = non_staff
        self.fields['tags'].widget.choices = t

    class Meta:
        model = Product
        fields = ['name', 'description', 'tags', 'prod_manager', 'tech_contact', 'manager', 'prod_type', 'regulations',
                  'authorized_users', 'business_criticality', 'platform', 'lifecycle', 'origin', 'user_records', 'revenue', 'external_audience', 'internet_accessible']


class DeleteProductForm(forms.ModelForm):
    id = forms.IntegerField(required=True,
                            widget=forms.widgets.HiddenInput())

    class Meta:
        model = Product
        exclude = ['name', 'description', 'prod_manager', 'tech_contact', 'manager', 'created',
                   'prod_type', 'updated', 'tid', 'authorized_users', 'product_manager',
                   'technical_contact', 'team_manager', 'prod_numeric_grade', 'business_criticality',
                   'platform', 'lifecycle', 'origin', 'user_records', 'revenue', 'external_audience',
                   'internet_accessible', 'regulations', 'product_meta']


class DojoMetaDataForm(forms.ModelForm):
    value = forms.CharField(widget=forms.Textarea(attrs={}),
                            required=True)

    def full_clean(self):
        super(DojoMetaDataForm, self).full_clean()
        try:
            self.instance.validate_unique()
        except ValidationError:
            msg = "A metadata entry with the same name exists already for this object."
            self.add_error('name', msg)

    class Meta:
        model = DojoMeta
        fields = '__all__'


class Product_TypeProductForm(forms.ModelForm):
    name = forms.CharField(max_length=50, required=True)
    description = forms.CharField(widget=forms.Textarea(attrs={}),
                                  required=True)

    authorized_users = forms.ModelMultipleChoiceField(
        queryset=None,
        required=False, label="Authorized Users")

    def __init__(self, *args, **kwargs):
        non_staff = User.objects.exclude(is_staff=True)
        super(Product_TypeProductForm, self).__init__(*args, **kwargs)
        self.fields['authorized_users'].queryset = non_staff

    class Meta:
        model = Product
        fields = ['name', 'description', 'product_manager', 'technical_contact', 'team_manager', 'prod_type',
                  'authorized_users']


class ImportScanForm(forms.Form):
    SCAN_TYPE_CHOICES = (("", "Please Select a Scan Type"),
                         ("Netsparker Scan", "Netsparker Scan"),
                         ("Burp Scan", "Burp Scan"),
                         ("Nessus Scan", "Nessus Scan"),
                         ("Nmap Scan", "Nmap Scan"),
                         ("Nexpose Scan", "Nexpose Scan"),
                         ("AppSpider Scan", "AppSpider Scan"),
                         ("Veracode Scan", "Veracode Scan"),
                         ("Checkmarx Scan", "Checkmarx Scan"),
                         ("Crashtest Security Scan", "Crashtest Security Scan"),
                         ("ZAP Scan", "ZAP Scan"),
                         ("Arachni Scan", "Arachni Scan"),
                         ("VCG Scan", "VCG Scan"),
                         ("Dependency Check Scan", "Dependency Check Scan"),
                         ("Retire.js Scan", "Retire.js Scan"),
                         ("Node Security Platform Scan", "Node Security Platform Scan"),
                         ("NPM Audit Scan", "NPM Audit Scan"),
                         ("Qualys Scan", "Qualys Scan"),
                         ("Qualys Webapp Scan", "Qualys Webapp Scan"),
                         ("OpenVAS CSV", "OpenVAS CSV"),
                         ("Snyk Scan", "Snyk Scan"),
                         ("Generic Findings Import", "Generic Findings Import"),
                         ("Trustwave Scan (CSV)", "Trustwave Scan (CSV)"),
                         ("SKF Scan", "SKF Scan"),
                         ("Clair Klar Scan", "Clair Klar Scan"),
                         ("Bandit Scan", "Bandit Scan"),
                         ("SSL Labs Scan", "SSL Labs Scan"),
                         ("Acunetix Scan", "Acunetix Scan"),
                         ("Fortify Scan", "Fortify Scan"),
                         ("Gosec Scanner", "Gosec Scanner"),
                         # ("SonarQube Scan", "SonarQube Scan"),
                         ("MobSF Scan", "MobSF Scan"),
                         ("Trufflehog Scan", "Trufflehog Scan"),
                         ("Nikto Scan", "Nikto Scan"),
                         ("Clair Scan", "Clair Scan"),
                         ("Brakeman Scan", "Brakeman Scan"),
                         ("SpotBugs Scan", "SpotBugs Scan"),
                         ("AWS Scout2 Scan", "AWS Scout2 Scan"),
                         ("AWS Prowler Scan", "AWS Prowler Scan"),
                         ("PHP Security Audit v2", "PHP Security Audit v2"),
                         ("Symfony Security Check", "PHP Symfony Security Check"),
                         ("Safety Scan", "Safety Scan"),
                         ("DawnScanner Scan", "DawnScanner Scan"),
                         ("Anchore Engine Scan", "Anchore Engine Scan"),
                         ("Bundler-Audit Scan", "Bundler-Audit Scan"),
                         ("Twistlock Image Scan", "Twistlock Image Scan"),
                         ("Kiuwan Scan", "Kiuwan Scan"),
                         ("Blackduck Hub Scan", "Blackduck Hub Scan"),
                         ("Openscap Vulnerability Scan", "Openscap Vulnerability Scan"),
                         ("Wapiti Scan", "Wapiti Scan"),
                         ("Immuniweb Scan", "Immuniweb Scan"),
                         ("Sonatype Application Scan", "Sonatype Application Scan"),
                         ("Cobalt.io Scan", "Cobalt.io Scan"),
<<<<<<< HEAD
                         ("Contrast Scan","Contrast Scan"))
=======
                         ("Mozilla Observatory Scan", "Mozilla Observatory Scan"))
>>>>>>> dd9e6230

    SORTED_SCAN_TYPE_CHOICES = sorted(SCAN_TYPE_CHOICES, key=lambda x: x[1])
    scan_date = forms.DateTimeField(
        required=True,
        label="Scan Completion Date",
        help_text="Scan completion date will be used on all findings.",
        initial=datetime.now().strftime("%m/%d/%Y"),
        widget=forms.TextInput(attrs={'class': 'datepicker'}))
    minimum_severity = forms.ChoiceField(help_text='Minimum severity level to be imported',
                                         required=True,
                                         choices=SEVERITY_CHOICES)
    active = forms.BooleanField(help_text="Select if these findings are currently active.", required=False)
    verified = forms.BooleanField(help_text="Select if these findings have been verified.", required=False)
    scan_type = forms.ChoiceField(required=True, choices=SORTED_SCAN_TYPE_CHOICES)
    tags = forms.CharField(widget=forms.SelectMultiple(choices=[]),
                           required=False,
                           help_text="Add tags that help describe this scan.  "
                                     "Choose from the list or add new tags.  Press TAB key to add.")
    file = forms.FileField(widget=forms.widgets.FileInput(
        attrs={"accept": ".xml, .csv, .nessus, .json, .html, .js"}),
        label="Choose report file",
        required=True)

    def __init__(self, *args, **kwargs):
        tags = Tag.objects.usage_for_model(Test)
        t = [(tag.name, tag.name) for tag in tags]
        super(ImportScanForm, self).__init__(*args, **kwargs)
        self.fields['tags'].widget.choices = t

    # date can only be today or in the past, not the future
    def clean_scan_date(self):
        date = self.cleaned_data['scan_date']
        if date.date() > datetime.today().date():
            raise forms.ValidationError("The date cannot be in the future!")
        return date

    def get_scan_type(self):
        TGT_scan = self.cleaned_data['scan_type']
        return TGT_scan


class ReImportScanForm(forms.Form):
    scan_date = forms.DateTimeField(
        required=True,
        label="Scan Completion Date",
        help_text="Scan completion date will be used on all findings.",
        initial=datetime.now().strftime("%m/%d/%Y"),
        widget=forms.TextInput(attrs={'class': 'datepicker'}))
    minimum_severity = forms.ChoiceField(help_text='Minimum severity level to be imported',
                                         required=True,
                                         choices=SEVERITY_CHOICES[0:4])
    active = forms.BooleanField(help_text="Select if these findings are currently active.", required=False)
    verified = forms.BooleanField(help_text="Select if these findings have been verified.", required=False)
    tags = forms.CharField(widget=forms.SelectMultiple(choices=[]),
                           required=False,
                           help_text="Add tags that help describe this scan.  "
                                     "Choose from the list or add new tags.  Press TAB key to add.")
    file = forms.FileField(widget=forms.widgets.FileInput(
        attrs={"accept": ".xml, .csv, .nessus, .json, .html"}),
        label="Choose report file",
        required=True)

    def __init__(self, *args, **kwargs):
        tags = Tag.objects.usage_for_model(Test)
        t = [(tag.name, tag.name) for tag in tags]
        super(ReImportScanForm, self).__init__(*args, **kwargs)
        self.fields['tags'].widget.choices = t

    # date can only be today or in the past, not the future
    def clean_scan_date(self):
        date = self.cleaned_data['scan_date']
        if date.date() > datetime.today().date():
            raise forms.ValidationError("The date cannot be in the future!")
        return date


class DoneForm(forms.Form):
    done = forms.BooleanField()


class UploadThreatForm(forms.Form):
    file = forms.FileField(widget=forms.widgets.FileInput(
        attrs={"accept": ".jpg,.png,.pdf"}),
        label="Select Threat Model")


class MergeFindings(forms.ModelForm):
    FINDING_ACTION = (('', 'Select an Action'), ('inactive', 'Inactive'), ('delete', 'Delete'))

    append_description = forms.BooleanField(label="Append Description", initial=True, required=False,
                                            help_text="Description in all findings will be appended into the merged finding.")

    add_endpoints = forms.BooleanField(label="Add Endpoints", initial=True, required=False,
                                           help_text="Endpoints in all findings will be merged into the merged finding.")

    dynamic_raw = forms.BooleanField(label="Dynamic Scanner Raw Requests", initial=True, required=False,
                                           help_text="Dynamic scanner raw requests in all findings will be merged into the merged finding.")

    tag_finding = forms.BooleanField(label="Add Tags", initial=True, required=False,
                                           help_text="Tags in all findings will be merged into the merged finding.")

    mark_tag_finding = forms.BooleanField(label="Tag Merged Finding", initial=True, required=False,
                                           help_text="Creates a tag titled 'merged' for the finding that will be merged. If the 'Finding Action' is set to 'inactive' the inactive findings will be tagged with 'merged-inactive'.")

    append_reference = forms.BooleanField(label="Append Reference", initial=True, required=False,
                                            help_text="Reference in all findings will be appended into the merged finding.")

    finding_action = forms.ChoiceField(
        required=True,
        choices=FINDING_ACTION,
        label="Finding Action",
        help_text="The action to take on the merged finding. Set the findings to inactive or delete the findings.")

    def __init__(self, *args, **kwargs):
        finding = kwargs.pop('finding')
        findings = kwargs.pop('findings')
        super(MergeFindings, self).__init__(*args, **kwargs)

        self.fields['finding_to_merge_into'] = forms.ModelChoiceField(
            queryset=findings, initial=0, required="False", label="Finding to Merge Into", help_text="Findings selected below will be merged into this finding.")

        # Exclude the finding to merge into from the findings to merge into
        self.fields['findings_to_merge'] = forms.ModelMultipleChoiceField(
            queryset=findings, required=True, label="Findings to Merge",
            widget=forms.widgets.SelectMultiple(attrs={'size': 10}),
            help_text=('Select the findings to merge.'))
        self.fields.keyOrder = ['finding_to_merge_into', 'findings_to_merge', 'append_description', 'add_endpoints', 'append_reference']

    class Meta:
        model = Finding
        fields = ['append_description', 'add_endpoints', 'append_reference']


class UploadRiskForm(forms.ModelForm):
    path = forms.FileField(label="Select File",
                           required=False,
                           widget=forms.widgets.FileInput(
                               attrs={"accept": ".jpg,.png,.pdf"}))
    accepted_findings = forms.ModelMultipleChoiceField(
        queryset=Finding.objects.all(), required=True,
        widget=forms.widgets.SelectMultiple(attrs={'size': 10}),
        help_text=('Active, verified findings listed, please select to add findings.'))
    reporter = forms.ModelChoiceField(
        queryset=User.objects.exclude(username="root"))
    accepted_by = forms.CharField(help_text="The entity or person that accepts the risk.", required=False)
    expiration_date = forms.DateTimeField(label='Date Risk Exception Expires', required=False, widget=forms.TextInput(attrs={'class': 'datepicker'}))
    compensating_control = forms.CharField(label='Compensating Control', help_text="Compensating control (if applicable) for this risk exception", required=False, max_length=2400, widget=forms.Textarea)
    notes = forms.CharField(required=False, max_length=2400,
                            widget=forms.Textarea,
                            label='Notes')

    class Meta:
        model = Risk_Acceptance
        fields = ['accepted_findings']


class ReplaceRiskAcceptanceForm(forms.ModelForm):
    path = forms.FileField(label="Select File",
                           required=True,
                           widget=forms.widgets.FileInput(
                               attrs={"accept": ".jpg,.png,.pdf"}))

    class Meta:
        model = Risk_Acceptance
        exclude = ('reporter', 'accepted_findings', 'notes')


class AddFindingsRiskAcceptanceForm(forms.ModelForm):
    accepted_findings = forms.ModelMultipleChoiceField(
        queryset=Finding.objects.all(), required=True,
        widget=forms.widgets.SelectMultiple(attrs={'size': 10}),
        help_text=('Select to add findings.'))

    class Meta:
        model = Risk_Acceptance
        exclude = ('reporter', 'path', 'notes', 'accepted_by', 'expiration_date', 'compensating_control')


class ScanSettingsForm(forms.ModelForm):
    addHelpTxt = "Enter IP addresses in x.x.x.x format separated by commas"
    proHelpTxt = "UDP scans require root privs. See docs for more information"
    msg = 'Addresses must be x.x.x.x format, separated by commas'
    addresses = forms.CharField(
        max_length=2000,
        widget=forms.Textarea,
        help_text=addHelpTxt,
        validators=[
            validators.RegexValidator(
                regex=r'^\s*([0-9]+\.[0-9]+\.[0-9]+\.[0-9]+,*\s*)+\s*$',
                message=msg,
                code='invalid_address')])
    options = (('Weekly', 'Weekly'), ('Monthly', 'Monthly'),
               ('Quarterly', 'Quarterly'))
    frequency = forms.ChoiceField(choices=options)
    prots = [('TCP', 'TCP'), ('UDP', 'UDP')]
    protocol = forms.ChoiceField(
        choices=prots,
        help_text=proHelpTxt)

    class Meta:
        model = ScanSettings
        fields = ['addresses', 'frequency', 'email', 'protocol']


class DeleteIPScanForm(forms.ModelForm):
    id = forms.IntegerField(required=True,
                            widget=forms.widgets.HiddenInput())

    class Meta:
        model = Scan
        exclude = ('scan_settings',
                   'date',
                   'protocol',
                   'status',
                   'baseline')


class VaForm(forms.ModelForm):
    addresses = forms.CharField(max_length=2000, widget=forms.Textarea)
    options = (('Immediately', 'Immediately'),
               ('6AM', '6AM'),
               ('10PM', '10PM'))
    start = forms.ChoiceField(choices=options)

    class Meta:
        model = VA
        fields = ['start', 'addresses']


class CheckForm(forms.ModelForm):
    options = (('Pass', 'Pass'), ('Fail', 'Fail'), ('N/A', 'N/A'))
    session_management = forms.ChoiceField(choices=options)
    encryption_crypto = forms.ChoiceField(choices=options)
    configuration_management = forms.ChoiceField(choices=options)
    authentication = forms.ChoiceField(choices=options)
    authorization_and_access_control = forms.ChoiceField(choices=options)
    data_input_sanitization_validation = forms.ChoiceField(choices=options)
    sensitive_data = forms.ChoiceField(choices=options)
    other = forms.ChoiceField(choices=options)

    def __init__(self, *args, **kwargs):
        findings = kwargs.pop('findings')
        super(CheckForm, self).__init__(*args, **kwargs)
        self.fields['session_issues'].queryset = findings
        self.fields['crypto_issues'].queryset = findings
        self.fields['config_issues'].queryset = findings
        self.fields['auth_issues'].queryset = findings
        self.fields['author_issues'].queryset = findings
        self.fields['data_issues'].queryset = findings
        self.fields['sensitive_issues'].queryset = findings
        self.fields['other_issues'].queryset = findings

    class Meta:
        model = Check_List
        fields = ['session_management', 'session_issues', 'encryption_crypto', 'crypto_issues',
                  'configuration_management', 'config_issues', 'authentication', 'auth_issues',
                  'authorization_and_access_control', 'author_issues',
                  'data_input_sanitization_validation', 'data_issues',
                  'sensitive_data', 'sensitive_issues', 'other', 'other_issues', ]


class EngForm(forms.ModelForm):
    name = forms.CharField(
        max_length=300, required=False,
        help_text="Add a descriptive name to identify this engagement. " +
                  "Without a name the target start date will be used in " +
                  "listings.")
    description = forms.CharField(widget=forms.Textarea(attrs={}),
                                  required=False, help_text="Description of the engagement and details regarding the engagement.")
    tags = forms.CharField(widget=forms.SelectMultiple(choices=[]),
                           required=False,
                           help_text="Add tags that help describe this engagement.  "
                                     "Choose from the list or add new tags.  Press TAB key to add.")
    target_start = forms.DateField(widget=forms.TextInput(
        attrs={'class': 'datepicker', 'autocomplete': 'off'}))
    target_end = forms.DateField(widget=forms.TextInput(
        attrs={'class': 'datepicker', 'autocomplete': 'off'}))
    lead = forms.ModelChoiceField(
        queryset=User.objects.exclude(is_staff=False),
        required=True, label="Testing Lead")
    test_strategy = forms.URLField(required=False, label="Test Strategy URL")

    def __init__(self, *args, **kwargs):
        cicd = False
        product = None
        if 'cicd' in kwargs:
            cicd = kwargs.pop('cicd')

        if 'product' in kwargs:
            product = kwargs.pop('product')

        tags = Tag.objects.usage_for_model(Engagement)
        t = [(tag.name, tag.name) for tag in tags]
        super(EngForm, self).__init__(*args, **kwargs)
        self.fields['tags'].widget.choices = t
        if product:
            self.fields['preset'] = forms.ModelChoiceField(help_text="Settings and notes for performing this engagement.", required=False, queryset=Engagement_Presets.objects.filter(product=product))
        # Don't show CICD fields on a interactive engagement
        if cicd is False:
            del self.fields['build_id']
            del self.fields['commit_hash']
            del self.fields['branch_tag']
            del self.fields['build_server']
            del self.fields['source_code_management_server']
            # del self.fields['source_code_management_uri']
            del self.fields['orchestration_engine']
        else:
            del self.fields['test_strategy']
            del self.fields['status']

    def is_valid(self):
        valid = super(EngForm, self).is_valid()

        # we're done now if not valid
        if not valid:
            return valid
        if self.cleaned_data['target_start'] > self.cleaned_data['target_end']:
            self.add_error('target_start', 'Your target start date exceeds your target end date')
            self.add_error('target_end', 'Your target start date exceeds your target end date')
            return False
        return True

    class Meta:
        model = Engagement
        exclude = ('first_contacted', 'eng_type', 'real_start',
                   'real_end', 'requester', 'reason', 'updated', 'report_type',
                   'product', 'threat_model', 'api_test', 'pen_test', 'check_list', 'engagement_type')


class EngForm2(forms.ModelForm):
    name = forms.CharField(max_length=300,
                           required=False,
                           help_text="Add a descriptive name to identify " +
                                     "this engagement. Without a name the target " +
                                     "start date will be used in listings.")
    description = forms.CharField(widget=forms.Textarea(attrs={}),
                                  required=False)
    tags = forms.CharField(widget=forms.SelectMultiple(choices=[]),
                           required=False,
                           help_text="Add tags that help describe this engagement.  "
                                     "Choose from the list or add new tags.  Press TAB key to add.")
    product = forms.ModelChoiceField(queryset=Product.objects.all())
    target_start = forms.DateField(widget=forms.TextInput(
        attrs={'class': 'datepicker', 'autocomplete': 'off'}))
    target_end = forms.DateField(widget=forms.TextInput(
        attrs={'class': 'datepicker', 'autocomplete': 'off'}))
    test_options = (('API', 'API Test'), ('Static', 'Static Check'),
                    ('Pen', 'Pen Test'), ('Web App', 'Web Application Test'))
    lead = forms.ModelChoiceField(
        queryset=User.objects.exclude(is_staff=False),
        required=True, label="Testing Lead")
    test_strategy = forms.URLField(required=False, label="Test Strategy URL")

    def __init__(self, *args, **kwargs):
        tags = Tag.objects.usage_for_model(Engagement)
        t = [(tag.name, tag.name) for tag in tags]
        super(EngForm2, self).__init__(*args, **kwargs)
        self.fields['tags'].widget.choices = t

    def is_valid(self):
        valid = super(EngForm2, self).is_valid()

        # we're done now if not valid
        if not valid:
            return valid
        if self.cleaned_data['target_start'] > self.cleaned_data['target_end']:
            self.add_error('target_start', 'Your target start date exceeds your target end date')
            self.add_error('target_end', 'Your target start date exceeds your target end date')
            return False
        return True

    class Meta:
        model = Engagement
        exclude = ('first_contacted', 'version', 'eng_type', 'real_start',
                   'real_end', 'requester', 'reason', 'updated', 'report_type')


class DeleteEngagementForm(forms.ModelForm):
    id = forms.IntegerField(required=True,
                            widget=forms.widgets.HiddenInput())

    class Meta:
        model = Engagement
        exclude = ['name', 'version', 'eng_type', 'first_contacted', 'target_start',
                   'target_end', 'lead', 'requester', 'reason', 'report_type',
                   'product', 'test_strategy', 'threat_model', 'api_test', 'pen_test',
                   'check_list', 'status', 'description', 'engagement_type', 'build_id',
                   'commit_hash', 'branch_tag', 'build_server', 'source_code_management_server',
                   'source_code_management_uri', 'orchestration_engine', 'preset', 'tracker']


class TestForm(forms.ModelForm):
    title = forms.CharField(max_length=255, required=False)
    test_type = forms.ModelChoiceField(queryset=Test_Type.objects.all().order_by('name'))
    environment = forms.ModelChoiceField(
        queryset=Development_Environment.objects.all().order_by('name'))
    # credential = forms.ModelChoiceField(Cred_User.objects.all(), required=False)
    target_start = forms.DateTimeField(widget=forms.TextInput(
        attrs={'class': 'datepicker', 'autocomplete': 'off'}))
    target_end = forms.DateTimeField(widget=forms.TextInput(
        attrs={'class': 'datepicker', 'autocomplete': 'off'}))
    tags = forms.CharField(widget=forms.SelectMultiple(choices=[]),
                           required=False,
                           help_text="Add tags that help describe this test.  "
                                     "Choose from the list or add new tags.  Press TAB key to add.")
    lead = forms.ModelChoiceField(
        queryset=User.objects.exclude(is_staff=False),
        required=False, label="Testing Lead")

    def __init__(self, *args, **kwargs):
        tags = Tag.objects.usage_for_model(Test)
        t = [(tag.name, tag.name) for tag in tags]
        super(TestForm, self).__init__(*args, **kwargs)
        self.fields['tags'].widget.choices = t

    class Meta:
        model = Test
        fields = ['title', 'test_type', 'target_start', 'target_end',
                  'environment', 'percent_complete', 'tags', 'lead']


class DeleteTestForm(forms.ModelForm):
    id = forms.IntegerField(required=True,
                            widget=forms.widgets.HiddenInput())

    class Meta:
        model = Test
        exclude = ('test_type',
                   'environment',
                   'target_start',
                   'target_end',
                   'engagement',
                   'percent_complete',
                   'description',
                   'lead')


class AddFindingForm(forms.ModelForm):
    title = forms.CharField(max_length=1000)
    date = forms.DateField(required=True,
                           widget=forms.TextInput(attrs={'class': 'datepicker', 'autocomplete': 'off'}))
    cwe = forms.IntegerField(required=False)
    cve = forms.CharField(max_length=20, required=False)
    description = forms.CharField(widget=forms.Textarea)
    severity = forms.ChoiceField(
        choices=SEVERITY_CHOICES,
        error_messages={
            'required': 'Select valid choice: In Progress, On Hold, Completed',
            'invalid_choice': 'Select valid choice: Critical,High,Medium,Low'})
    mitigation = forms.CharField(widget=forms.Textarea)
    impact = forms.CharField(widget=forms.Textarea)
    endpoints = forms.ModelMultipleChoiceField(Endpoint.objects, required=False, label='Systems / Endpoints',
                                               widget=MultipleSelectWithPopPlusMinus(attrs={'size': '11'}))
    references = forms.CharField(widget=forms.Textarea, required=False)
    is_template = forms.BooleanField(label="Create Template?", required=False,
                                     help_text="A new finding template will be created from this finding.")

    def clean(self):
        # self.fields['endpoints'].queryset = Endpoint.objects.all()
        cleaned_data = super(AddFindingForm, self).clean()
        if ((cleaned_data['active'] or cleaned_data['verified']) and cleaned_data['duplicate']):
            raise forms.ValidationError('Duplicate findings cannot be'
                                        ' verified or active')
        if cleaned_data['false_p'] and cleaned_data['verified']:
            raise forms.ValidationError('False positive findings cannot '
                                        'be verified.')
        return cleaned_data

    class Meta:
        model = Finding
        order = ('title', 'severity', 'endpoints', 'description', 'impact')
        exclude = ('reporter', 'url', 'numerical_severity', 'endpoint', 'images', 'under_review', 'reviewers',
                   'review_requested_by')


class AdHocFindingForm(forms.ModelForm):
    title = forms.CharField(max_length=1000)
    date = forms.DateField(required=True,
                           widget=forms.TextInput(attrs={'class': 'datepicker', 'autocomplete': 'off'}))
    cwe = forms.IntegerField(required=False)
    cve = forms.CharField(max_length=20, required=False)
    description = forms.CharField(widget=forms.Textarea)
    severity = forms.ChoiceField(
        choices=SEVERITY_CHOICES,
        error_messages={
            'required': 'Select valid choice: In Progress, On Hold, Completed',
            'invalid_choice': 'Select valid choice: Critical,High,Medium,Low'})
    mitigation = forms.CharField(widget=forms.Textarea)
    impact = forms.CharField(widget=forms.Textarea)
    endpoints = forms.ModelMultipleChoiceField(Endpoint.objects, required=False, label='Systems / Endpoints',
                                               widget=MultipleSelectWithPopPlusMinus(attrs={'size': '11'}))
    references = forms.CharField(widget=forms.Textarea, required=False)
    is_template = forms.BooleanField(label="Create Template?", required=False,
                                     help_text="A new finding template will be created from this finding.")

    def clean(self):
        # self.fields['endpoints'].queryset = Endpoint.objects.all()
        cleaned_data = super(AdHocFindingForm, self).clean()
        if ((cleaned_data['active'] or cleaned_data['verified']) and cleaned_data['duplicate']):
            raise forms.ValidationError('Duplicate findings cannot be'
                                        ' verified or active')
        if cleaned_data['false_p'] and cleaned_data['verified']:
            raise forms.ValidationError('False positive findings cannot '
                                        'be verified.')
        return cleaned_data

    class Meta:
        model = Finding
        order = ('title', 'severity', 'endpoints', 'description', 'impact')
        exclude = ('reporter', 'url', 'numerical_severity', 'endpoint', 'images', 'under_review', 'reviewers',
                   'review_requested_by')


class PromoteFindingForm(forms.ModelForm):
    title = forms.CharField(max_length=1000)
    date = forms.DateField(required=True,
                           widget=forms.TextInput(attrs={'class': 'datepicker', 'autocomplete': 'off'}))
    cwe = forms.IntegerField(required=False)
    cve = forms.CharField(max_length=20, required=False)
    description = forms.CharField(widget=forms.Textarea)
    severity = forms.ChoiceField(
        choices=SEVERITY_CHOICES,
        error_messages={
            'required': 'Select valid choice: In Progress, On Hold, Completed',
            'invalid_choice': 'Select valid choice: Critical,High,Medium,Low'})
    mitigation = forms.CharField(widget=forms.Textarea)
    impact = forms.CharField(widget=forms.Textarea)
    endpoints = forms.ModelMultipleChoiceField(Endpoint.objects, required=False, label='Systems / Endpoints',
                                               widget=MultipleSelectWithPopPlusMinus(attrs={'size': '11'}))
    references = forms.CharField(widget=forms.Textarea, required=False)

    class Meta:
        model = Finding
        order = ('title', 'severity', 'endpoints', 'description', 'impact')
        exclude = ('reporter', 'url', 'numerical_severity', 'endpoint', 'active', 'false_p', 'verified', 'is_template',
                   'duplicate', 'out_of_scope', 'images', 'under_review', 'reviewers', 'review_requested_by')


class FindingForm(forms.ModelForm):
    title = forms.CharField(max_length=1000)
    date = forms.DateField(required=True,
                           widget=forms.TextInput(attrs={'class': 'datepicker', 'autocomplete': 'off'}))
    cwe = forms.IntegerField(required=False)
    cve = forms.CharField(max_length=20, required=False)
    description = forms.CharField(widget=forms.Textarea)
    severity = forms.ChoiceField(
        choices=SEVERITY_CHOICES,
        error_messages={
            'required': 'Select valid choice: In Progress, On Hold, Completed',
            'invalid_choice': 'Select valid choice: Critical,High,Medium,Low'})
    mitigation = forms.CharField(widget=forms.Textarea)
    impact = forms.CharField(widget=forms.Textarea)
    endpoints = forms.ModelMultipleChoiceField(Endpoint.objects, required=False, label='Systems / Endpoints',
                                               widget=MultipleSelectWithPopPlusMinus(attrs={'size': '11'}))
    references = forms.CharField(widget=forms.Textarea, required=False)
    tags = forms.CharField(widget=forms.SelectMultiple(choices=[]),
                           required=False,
                           help_text="Add tags that help describe this finding.  "
                                     "Choose from the list or add new tags.  Press TAB key to add.")
    is_template = forms.BooleanField(label="Create Template?", required=False,
                                     help_text="A new finding template will be created from this finding.")

    def __init__(self, *args, **kwargs):
        tags = Tag.objects.usage_for_model(Finding)
        t = [(tag.name, tag.name) for tag in tags]
        super(FindingForm, self).__init__(*args, **kwargs)
        self.fields['tags'].widget.choices = t

    def clean(self):
        cleaned_data = super(FindingForm, self).clean()
        if (cleaned_data['active'] or cleaned_data['verified']) and cleaned_data['duplicate']:
            raise forms.ValidationError('Duplicate findings cannot be'
                                        ' verified or active')
        if cleaned_data['false_p'] and cleaned_data['verified']:
            raise forms.ValidationError('False positive findings cannot '
                                        'be verified.')
        return cleaned_data

    class Meta:
        model = Finding
        order = ('title', 'severity', 'endpoints', 'description', 'impact')
        exclude = ('reporter', 'url', 'numerical_severity', 'endpoint', 'images', 'under_review', 'reviewers',
                   'review_requested_by')


class StubFindingForm(forms.ModelForm):
    title = forms.CharField(required=True, max_length=1000)

    class Meta:
        model = Stub_Finding
        order = ('title',)
        exclude = (
            'date', 'description', 'severity', 'reporter', 'test')

    def clean(self):
        cleaned_data = super(StubFindingForm, self).clean()
        if 'title' in cleaned_data:
            if len(cleaned_data['title']) <= 0:
                raise forms.ValidationError("The title is required.")
        else:
            raise forms.ValidationError("The title is required.")

        return cleaned_data


class ApplyFindingTemplateForm(forms.Form):

    title = forms.CharField(max_length=1000, required=True)

    cwe = forms.IntegerField(label="CWE", required=False)
    cve = forms.CharField(label="CVE", max_length=20, required=False)

    severity = forms.ChoiceField(required=False, choices=SEVERITY_CHOICES, error_messages={'required': 'Select valid choice: In Progress, On Hold, Completed', 'invalid_choice': 'Select valid choice: Critical,High,Medium,Low'})

    description = forms.CharField(widget=forms.Textarea)
    mitigation = forms.CharField(widget=forms.Textarea)
    impact = forms.CharField(widget=forms.Textarea)
    references = forms.CharField(widget=forms.Textarea, required=False)

    def __init__(self, template=None, *args, **kwargs):
        super(ApplyFindingTemplateForm, self).__init__(*args, **kwargs)
        self.template = template

    def clean(self):
        cleaned_data = super(ApplyFindingTemplateForm, self).clean()

        if 'title' in cleaned_data:
            if len(cleaned_data['title']) <= 0:
                raise forms.ValidationError("The title is required.")
        else:
            raise forms.ValidationError("The title is required.")

        return cleaned_data

    class Meta:
        fields = ['title', 'cwe', 'cve', 'severity', 'description', 'mitigation', 'impact', 'references']
        order = ('title', 'cwe', 'cve', 'severity', 'description', 'impact')


class FindingTemplateForm(forms.ModelForm):
    apply_to_findings = forms.BooleanField(required=False, help_text="Apply template to all findings that match this CWE. (Update will overwrite mitigation, impact and references for any active, verified findings.)")
    title = forms.CharField(max_length=1000, required=True)
    tags = forms.CharField(widget=forms.SelectMultiple(choices=[]),
                           required=False,
                           help_text="Add tags that help describe this finding template.  "
                                     "Choose from the list or add new tags.  Press TAB key to add.")
    cwe = forms.IntegerField(label="CWE", required=False)
    cve = forms.CharField(label="CVE", max_length=20, required=False)
    severity = forms.ChoiceField(
        required=False,
        choices=SEVERITY_CHOICES,
        error_messages={
            'required': 'Select valid choice: In Progress, On Hold, Completed',
            'invalid_choice': 'Select valid choice: Critical,High,Medium,Low'})

    field_order = ['title', 'cwe', 'cve', 'severity', 'description', 'mitigation', 'impact', 'references', 'tags', 'template_match', 'template_match_cwe', 'template_match_title', 'apply_to_findings']

    def __init__(self, *args, **kwargs):
        tags = Tag.objects.usage_for_model(Finding_Template)
        t = [(tag.name, tag.name) for tag in tags]
        super(FindingTemplateForm, self).__init__(*args, **kwargs)
        self.fields['tags'].widget.choices = t

    class Meta:
        model = Finding_Template
        order = ('title', 'cwe', 'cve', 'severity', 'description', 'impact')
        exclude = ('numerical_severity',)


class DeleteFindingTemplateForm(forms.ModelForm):
    id = forms.IntegerField(required=True,
                            widget=forms.widgets.HiddenInput())

    class Meta:
        model = Finding_Template
        fields = ('id',)


class FindingBulkUpdateForm(forms.ModelForm):
    status = forms.BooleanField(required=False)
    push_to_jira = forms.BooleanField(required=False)

    def __init__(self, *args, **kwargs):
        super(FindingBulkUpdateForm, self).__init__(*args, **kwargs)
        self.fields['severity'].required = False

    def clean(self):
        cleaned_data = super(FindingBulkUpdateForm, self).clean()

        if (cleaned_data['active'] or cleaned_data['verified']) and cleaned_data['duplicate']:
            raise forms.ValidationError('Duplicate findings cannot be'
                                        ' verified or active')
        if cleaned_data['false_p'] and cleaned_data['verified']:
            raise forms.ValidationError('False positive findings cannot '
                                        'be verified.')
        return cleaned_data

    class Meta:
        model = Finding
        fields = ('severity', 'active', 'verified', 'false_p', 'duplicate', 'out_of_scope')


class EditEndpointForm(forms.ModelForm):
    tags = forms.CharField(widget=forms.SelectMultiple(choices=[]),
                           required=False,
                           help_text="Add tags that help describe this endpoint.  "
                                     "Choose from the list or add new tags.  Press TAB key to add.")

    class Meta:
        model = Endpoint
        exclude = ['product']

    def __init__(self, *args, **kwargs):
        self.product = None
        self.endpoint_instance = None
        tags = Tag.objects.usage_for_model(Endpoint)
        t = [(tag.name, tag.name) for tag in tags]
        super(EditEndpointForm, self).__init__(*args, **kwargs)
        if 'instance' in kwargs:
            self.endpoint_instance = kwargs.pop('instance')
            self.product = self.endpoint_instance.product
            self.fields['tags'].widget.choices = t

    def clean(self):
        from django.core.validators import URLValidator, validate_ipv46_address

        port_re = "(:[0-9]{1,5}|[1-5][0-9]{4}|6[0-4][0-9]{3}|65[0-4][0-9]{2}|655[0-2][0-9]|6553[0-5])"
        cleaned_data = super(EditEndpointForm, self).clean()

        if 'host' in cleaned_data:
            host = cleaned_data['host']
        else:
            raise forms.ValidationError('Please enter a valid URL or IP address.',
                                        code='invalid')

        protocol = cleaned_data['protocol']
        path = cleaned_data['path']
        query = cleaned_data['query']
        fragment = cleaned_data['fragment']

        if protocol:
            endpoint = urlunsplit((protocol, host, path, query, fragment))
        else:
            endpoint = host

        try:
            url_validator = URLValidator()
            url_validator(endpoint)
        except forms.ValidationError:
            try:
                # do we have a port number?
                regex = re.compile(port_re)
                host = endpoint
                if regex.findall(endpoint):
                    for g in regex.findall(endpoint):
                        host = re.sub(port_re, '', host)
                validate_ipv46_address(host)
            except forms.ValidationError:
                try:
                    validate_hostname = RegexValidator(regex=r'[a-zA-Z0-9-_]*\.[a-zA-Z]{2,6}')
                    # do we have a port number?
                    regex = re.compile(port_re)
                    host = endpoint
                    if regex.findall(endpoint):
                        for g in regex.findall(endpoint):
                            host = re.sub(port_re, '', host)
                    validate_hostname(host)
                except:
                    raise forms.ValidationError(
                        'It does not appear as though this endpoint is a valid URL or IP address.',
                        code='invalid')

        endpoint = Endpoint.objects.filter(protocol=protocol,
                                           host=host,
                                           path=path,
                                           query=query,
                                           fragment=fragment,
                                           product=self.product)
        if endpoint.count() > 0 and not self.instance:
            raise forms.ValidationError(
                'It appears as though an endpoint with this data already exists for this product.',
                code='invalid')

        return cleaned_data


class AddEndpointForm(forms.Form):
    endpoint = forms.CharField(max_length=5000, required=True, label="Endpoint(s)",
                               help_text="The IP address, host name or full URL. You may enter one endpoint per line. "
                                         "Each must be valid.",
                               widget=forms.widgets.Textarea(attrs={'rows': '15', 'cols': '400'}))
    product = forms.CharField(required=True,
                              widget=forms.widgets.HiddenInput(), help_text="The product this endpoint should be "
                                                                            "associated with.")
    tags = forms.CharField(widget=forms.SelectMultiple(choices=[]),
                           required=False,
                           help_text="Add tags that help describe this endpoint.  "
                                     "Choose from the list or add new tags.  Press TAB key to add.")

    def __init__(self, *args, **kwargs):
        product = None
        tags = Tag.objects.usage_for_model(Endpoint)
        t = [(tag.name, tag.name) for tag in tags]
        if 'product' in kwargs:
            product = kwargs.pop('product')
        super(AddEndpointForm, self).__init__(*args, **kwargs)
        if product is None:
            self.fields['product'] = forms.ModelChoiceField(queryset=Product.objects.all())
        else:
            self.fields['product'].initial = product.id

        self.product = product
        self.endpoints_to_process = []
        self.fields['tags'].widget.choices = t

    def save(self):
        processed_endpoints = []
        for e in self.endpoints_to_process:
            endpoint, created = Endpoint.objects.get_or_create(protocol=e[0],
                                                               host=e[1],
                                                               path=e[2],
                                                               query=e[3],
                                                               fragment=e[4],
                                                               product=self.product)
            processed_endpoints.append(endpoint)
        return processed_endpoints

    def clean(self):
        from django.core.validators import URLValidator, validate_ipv46_address

        port_re = "(:[0-9]{1,5}|[1-5][0-9]{4}|6[0-4][0-9]{3}|65[0-4][0-9]{2}|655[0-2][0-9]|6553[0-5])"
        cleaned_data = super(AddEndpointForm, self).clean()

        if 'endpoint' in cleaned_data and 'product' in cleaned_data:
            endpoint = cleaned_data['endpoint']
            product = cleaned_data['product']
            if isinstance(product, Product):
                self.product = product
            else:
                self.product = Product.objects.get(id=int(product))
        else:
            raise forms.ValidationError('Please enter a valid URL or IP address.',
                                        code='invalid')

        endpoints = endpoint.split()
        count = 0
        error = False
        for endpoint in endpoints:
            try:
                url_validator = URLValidator()
                url_validator(endpoint)
                protocol, host, path, query, fragment = urlsplit(endpoint)
                self.endpoints_to_process.append([protocol, host, path, query, fragment])
            except forms.ValidationError:
                try:
                    # do we have a port number?
                    host = endpoint
                    regex = re.compile(port_re)
                    if regex.findall(endpoint):
                        for g in regex.findall(endpoint):
                            host = re.sub(port_re, '', host)
                    validate_ipv46_address(host)
                    protocol, host, path, query, fragment = ("", endpoint, "", "", "")
                    self.endpoints_to_process.append([protocol, host, path, query, fragment])
                except forms.ValidationError:
                    try:
                        regex = re.compile(
                            r'^(?:(?:[A-Z0-9](?:[A-Z0-9-_]{0,61}[A-Z0-9])?\.)+(?:[A-Z]{2,6}\.?|[A-Z0-9-]{2,}(?<!-)\.?)|'  # domain...
                            r'localhost|'  # localhost...
                            r'\d{1,3}\.\d{1,3}\.\d{1,3}\.\d{1,3}|'  # ...or ipv4
                            r'\[?[A-F0-9]*:[A-F0-9:]+\]?)'  # ...or ipv6
                            r'(?::\d+)?'  # optional port
                            r'(?:/?|[/?]\S+)$', re.IGNORECASE)
                        validate_hostname = RegexValidator(regex=regex)
                        validate_hostname(host)
                        protocol, host, path, query, fragment = (None, host, None, None, None)
                        if "/" in host or "?" in host or "#" in host:
                            # add a fake protocol just to join, wont use in update to database
                            host_with_protocol = "http://" + host
                            p, host, path, query, fragment = urlsplit(host_with_protocol)
                        self.endpoints_to_process.append([protocol, host, path, query, fragment])
                    except forms.ValidationError:
                        raise forms.ValidationError(
                            'Please check items entered, one or more do not appear to be a valid URL or IP address.',
                            code='invalid')

        return cleaned_data


class DeleteEndpointForm(forms.ModelForm):
    id = forms.IntegerField(required=True,
                            widget=forms.widgets.HiddenInput())

    class Meta:
        model = Endpoint
        exclude = ('protocol',
                   'fqdn',
                   'port',
                   'host',
                   'path',
                   'query',
                   'fragment',
                   'product')


class NoteForm(forms.ModelForm):
    entry = forms.CharField(max_length=2400, widget=forms.Textarea(attrs={'rows': 4, 'cols': 15}),
                            label='Notes:')

    class Meta:
        model = Notes
        fields = ['entry']


class CloseFindingForm(forms.ModelForm):
    entry = forms.CharField(
        required=True, max_length=2400,
        widget=forms.Textarea, label='Notes:',
        error_messages={'required': ('The reason for closing a finding is '
                                     'required, please use the text area '
                                     'below to provide documentation.')})

    class Meta:
        model = Notes
        fields = ['entry']


class DefectFindingForm(forms.ModelForm):
    CLOSE_CHOICES = (("Close Finding", "Close Finding"), ("Not Fixed", "Not Fixed"))
    defect_choice = forms.ChoiceField(required=True, choices=CLOSE_CHOICES)

    entry = forms.CharField(
        required=True, max_length=2400,
        widget=forms.Textarea, label='Notes:',
        error_messages={'required': ('The reason for closing a finding is '
                                     'required, please use the text area '
                                     'below to provide documentation.')})

    class Meta:
        model = Notes
        fields = ['entry']


class ClearFindingReviewForm(forms.ModelForm):
    entry = forms.CharField(
        required=True, max_length=2400,
        help_text='Please provide a message.',
        widget=forms.Textarea, label='Notes:',
        error_messages={'required': ('The reason for clearing a review is '
                                     'required, please use the text area '
                                     'below to provide documentation.')})

    class Meta:
        model = Finding
        fields = ['active', 'verified', 'false_p', 'out_of_scope', 'duplicate']


class ReviewFindingForm(forms.Form):
    reviewers = forms.ModelMultipleChoiceField(queryset=Dojo_User.objects.filter(is_staff=True, is_active=True),
                                               help_text="Select all users who can review Finding.")
    entry = forms.CharField(
        required=True, max_length=2400,
        help_text='Please provide a message for reviewers.',
        widget=forms.Textarea, label='Notes:',
        error_messages={'required': ('The reason for requesting a review is '
                                     'required, please use the text area '
                                     'below to provide documentation.')})

    class Meta:
        fields = ['reviewers', 'entry']


class WeeklyMetricsForm(forms.Form):
    dates = forms.ChoiceField()

    def __init__(self, *args, **kwargs):
        super(WeeklyMetricsForm, self).__init__(*args, **kwargs)
        wmf_options = []

        for i in range(6):
            # Weeks start on Monday
            curr = datetime.now() - relativedelta(weeks=i)
            start_of_period = curr - relativedelta(weeks=1, weekday=0,
                                                   hour=0, minute=0, second=0)
            end_of_period = curr + relativedelta(weeks=0, weekday=0,
                                                 hour=0, minute=0, second=0)

            wmf_options.append((end_of_period.strftime("%b %d %Y %H %M %S %Z"),
                                start_of_period.strftime("%b %d") +
                                " - " + end_of_period.strftime("%b %d")))

        wmf_options = tuple(wmf_options)

        self.fields['dates'].choices = wmf_options


class SimpleMetricsForm(forms.Form):
    date = forms.DateField(
        label="",
        widget=MonthYearWidget())


class SimpleSearchForm(forms.Form):
    query = forms.CharField()


class DateRangeMetrics(forms.Form):
    start_date = forms.DateField(required=True, label="To",
                                 widget=forms.TextInput(attrs={'class': 'datepicker', 'autocomplete': 'off'}))
    end_date = forms.DateField(required=True,
                               label="From",
                               widget=forms.TextInput(attrs={'class': 'datepicker', 'autocomplete': 'off'}))


class MetricsFilterForm(forms.Form):
    start_date = forms.DateField(required=False,
                                 label="To",
                                 widget=forms.TextInput(attrs={'class': 'datepicker', 'autocomplete': 'off'}))
    end_date = forms.DateField(required=False,
                               label="From",
                               widget=forms.TextInput(attrs={'class': 'datepicker', 'autocomplete': 'off'}))
    finding_status = forms.MultipleChoiceField(
        required=False,
        widget=forms.CheckboxSelectMultiple,
        choices=FINDING_STATUS,
        label="Status")
    severity = forms.MultipleChoiceField(required=False,
                                         choices=(('Low', 'Low'),
                                                  ('Medium', 'Medium'),
                                                  ('High', 'High'),
                                                  ('Critical', 'Critical')),
                                         help_text=('Hold down "Control", or '
                                                    '"Command" on a Mac, to '
                                                    'select more than one.'))
    exclude_product_types = forms.ModelMultipleChoiceField(
        required=False, queryset=Product_Type.objects.all().order_by('name'))

    # add the ability to exclude the exclude_product_types field
    def __init__(self, *args, **kwargs):
        exclude_product_types = kwargs.get('exclude_product_types', False)
        if 'exclude_product_types' in kwargs:
            del kwargs['exclude_product_types']
        super(MetricsFilterForm, self).__init__(*args, **kwargs)
        if exclude_product_types:
            del self.fields['exclude_product_types']


class DojoUserForm(forms.ModelForm):
    class Meta:
        model = Dojo_User
        exclude = ['password', 'last_login', 'is_superuser', 'groups',
                   'username', 'is_staff', 'is_active', 'date_joined',
                   'user_permissions']


class AddDojoUserForm(forms.ModelForm):
    authorized_products = forms.ModelMultipleChoiceField(
        queryset=Product.objects.all(), required=False,
        help_text='Select the products this user should have access to.')

    class Meta:
        model = Dojo_User
        fields = ['username', 'first_name', 'last_name', 'email', 'is_active',
                  'is_staff', 'is_superuser']
        exclude = ['password', 'last_login', 'groups',
                   'date_joined', 'user_permissions']


class DeleteNoteForm(forms.ModelForm):
    id = forms.IntegerField(required=True,
                            widget=forms.widgets.HiddenInput())

    class Meta:
        model = Notes
        fields = ('id',)


class DeleteUserForm(forms.ModelForm):
    id = forms.IntegerField(required=True,
                            widget=forms.widgets.HiddenInput())

    class Meta:
        model = User
        exclude = ['username', 'first_name', 'last_name', 'email', 'is_active',
                   'is_staff', 'is_superuser', 'password', 'last_login', 'groups',
                   'date_joined', 'user_permissions']


class UserContactInfoForm(forms.ModelForm):
    class Meta:
        model = UserContactInfo
        exclude = ['user', 'slack_user_id']


def get_years():
    now = timezone.now()
    return [(now.year, now.year), (now.year - 1, now.year - 1), (now.year - 2, now.year - 2)]


class ProductTypeCountsForm(forms.Form):
    month = forms.ChoiceField(choices=MONTHS.items(), required=True, error_messages={
        'required': '*'})
    year = forms.ChoiceField(choices=get_years, required=True, error_messages={
        'required': '*'})
    product_type = forms.ModelChoiceField(required=True,
                                          queryset=Product_Type.objects.all(),
                                          error_messages={
                                              'required': '*'})


class APIKeyForm(forms.ModelForm):
    id = forms.IntegerField(required=True,
                            widget=forms.widgets.HiddenInput())

    class Meta:
        model = User
        exclude = ['username', 'first_name', 'last_name', 'email', 'is_active',
                   'is_staff', 'is_superuser', 'password', 'last_login', 'groups',
                   'date_joined', 'user_permissions']


class ReportOptionsForm(forms.Form):
    yes_no = (('0', 'No'), ('1', 'Yes'))
    include_finding_notes = forms.ChoiceField(choices=yes_no, label="Finding Notes")
    include_finding_images = forms.ChoiceField(choices=yes_no, label="Finding Images")
    include_executive_summary = forms.ChoiceField(choices=yes_no, label="Executive Summary")
    include_table_of_contents = forms.ChoiceField(choices=yes_no, label="Table of Contents")
    report_type = forms.ChoiceField(choices=(('HTML', 'HTML'), ('AsciiDoc', 'AsciiDoc')))


class CustomReportOptionsForm(forms.Form):
    yes_no = (('0', 'No'), ('1', 'Yes'))
    report_name = forms.CharField(required=False, max_length=100)
    include_finding_notes = forms.ChoiceField(required=False, choices=yes_no)
    include_finding_images = forms.ChoiceField(choices=yes_no, label="Finding Images")
    report_type = forms.ChoiceField(required=False, choices=(('AsciiDoc', 'AsciiDoc')))


class DeleteReportForm(forms.ModelForm):
    id = forms.IntegerField(required=True,
                            widget=forms.widgets.HiddenInput())

    class Meta:
        model = Report
        fields = ('id',)


class DeleteFindingForm(forms.ModelForm):
    id = forms.IntegerField(required=True,
                            widget=forms.widgets.HiddenInput())

    class Meta:
        model = Finding
        fields = ('id',)


class FindingFormID(forms.ModelForm):
    id = forms.IntegerField(required=True,
                            widget=forms.widgets.HiddenInput())

    class Meta:
        model = Finding
        fields = ('id',)


class DeleteStubFindingForm(forms.ModelForm):
    id = forms.IntegerField(required=True,
                            widget=forms.widgets.HiddenInput())

    class Meta:
        model = Stub_Finding
        fields = ('id',)


class AddFindingImageForm(forms.ModelForm):
    class Meta:
        model = FindingImage
        exclude = ['']


FindingImageFormSet = modelformset_factory(FindingImage, extra=3, max_num=10, exclude=[''], can_delete=True)


class JIRA_IssueForm(forms.ModelForm):

    class Meta:
        model = JIRA_Issue
        exclude = ['product']


class JIRAForm(forms.ModelForm):
    password = forms.CharField(widget=forms.PasswordInput, required=True)

    class Meta:
        model = JIRA_Conf
        exclude = ['product']


class Benchmark_Product_SummaryForm(forms.ModelForm):

    class Meta:
        model = Benchmark_Product_Summary
        exclude = ['product', 'current_level', 'benchmark_type', 'asvs_level_1_benchmark', 'asvs_level_1_score', 'asvs_level_2_benchmark', 'asvs_level_2_score', 'asvs_level_3_benchmark', 'asvs_level_3_score']


class DeleteBenchmarkForm(forms.ModelForm):
    id = forms.IntegerField(required=True,
                            widget=forms.widgets.HiddenInput())

    class Meta:
        model = Benchmark_Product_Summary
        exclude = ['product', 'benchmark_type', 'desired_level', 'current_level', 'asvs_level_1_benchmark', 'asvs_level_1_score', 'asvs_level_2_benchmark', 'asvs_level_2_score', 'asvs_level_3_benchmark', 'asvs_level_3_score', 'publish']


class JIRA_PKeyForm(forms.ModelForm):

    class Meta:
        model = JIRA_PKey
        exclude = ['product']


class DeleteJIRAConfForm(forms.ModelForm):
    id = forms.IntegerField(required=True,
                            widget=forms.widgets.HiddenInput())

    class Meta:
        model = JIRA_Conf
        fields = ('id',)


class ToolTypeForm(forms.ModelForm):
    class Meta:
        model = Tool_Type
        exclude = ['product']


class LanguagesTypeForm(forms.ModelForm):
    class Meta:
        model = Languages
        exclude = ['product']


class Languages_TypeTypeForm(forms.ModelForm):
    class Meta:
        model = Language_Type
        exclude = ['product']


class App_AnalysisTypeForm(forms.ModelForm):
    class Meta:
        model = App_Analysis
        exclude = ['product']


class ToolConfigForm(forms.ModelForm):
    tool_type = forms.ModelChoiceField(queryset=Tool_Type.objects.all(), label='Tool Type')
    ssh = forms.CharField(widget=forms.Textarea(attrs={}), required=False, label='SSH Key')

    class Meta:
        model = Tool_Configuration
        exclude = ['product']

    def clean(self):
        from django.core.validators import URLValidator
        form_data = self.cleaned_data

        try:
            url_validator = URLValidator(schemes=['ssh', 'http', 'https'])
            url_validator(form_data["url"])
        except forms.ValidationError:
            raise forms.ValidationError(
                'It does not appear as though this endpoint is a valid URL/SSH or IP address.',
                code='invalid')

        return form_data


class DeleteObjectsSettingsForm(forms.ModelForm):
    id = forms.IntegerField(required=True,
                            widget=forms.widgets.HiddenInput())

    class Meta:
        model = Objects
        exclude = ['tool_type']


class DeleteToolProductSettingsForm(forms.ModelForm):
    id = forms.IntegerField(required=True,
                            widget=forms.widgets.HiddenInput())

    class Meta:
        model = Tool_Product_Settings
        exclude = ['tool_type']


class ToolProductSettingsForm(forms.ModelForm):
    tool_configuration = forms.ModelChoiceField(queryset=Tool_Configuration.objects.all(), label='Tool Configuration')

    class Meta:
        model = Tool_Product_Settings
        fields = ['name', 'description', 'url', 'tool_configuration', 'tool_project_id']
        exclude = ['tool_type']
        order = ['name']

    def clean(self):
        from django.core.validators import URLValidator
        form_data = self.cleaned_data

        try:
            url_validator = URLValidator(schemes=['ssh', 'http', 'https'])
            url_validator(form_data["url"])
        except forms.ValidationError:
            raise forms.ValidationError(
                'It does not appear as though this endpoint is a valid URL/SSH or IP address.',
                code='invalid')

        return form_data


class ObjectSettingsForm(forms.ModelForm):

    tags = forms.CharField(widget=forms.SelectMultiple(choices=[]),
                           required=False,
                           help_text="Add tags that help describe this object.  "
                                     "Choose from the list or add new tags.  Press TAB key to add.")

    class Meta:
        model = Objects
        fields = ['path', 'folder', 'artifact', 'name', 'review_status']
        exclude = ['product']

    def __init__(self, *args, **kwargs):
        tags = Tag.objects.usage_for_model(Objects)
        t = [(tag.name, tag.name) for tag in tags]
        super(ObjectSettingsForm, self).__init__(*args, **kwargs)
        self.fields['tags'].widget.choices = t

    def clean(self):
        form_data = self.cleaned_data

        return form_data


class CredMappingForm(forms.ModelForm):
    cred_user = forms.ModelChoiceField(queryset=Cred_Mapping.objects.all().select_related('cred_id'), required=False,
                                       label='Select a Credential')

    class Meta:
        model = Cred_Mapping
        fields = ['cred_user']
        exclude = ['product', 'finding', 'engagement', 'test', 'url', 'is_authn_provider']


class CredMappingFormProd(forms.ModelForm):
    class Meta:
        model = Cred_Mapping
        fields = ['cred_id', 'url', 'is_authn_provider']
        exclude = ['product', 'finding', 'engagement', 'test']


class EngagementPresetsForm(forms.ModelForm):

    notes = forms.CharField(widget=forms.Textarea(attrs={}),
                                  required=False, help_text="Description of what needs to be tested or setting up environment for testing")

    scope = forms.CharField(widget=forms.Textarea(attrs={}),
                                  required=False, help_text="Scope of Engagement testing, IP's/Resources/URL's)")

    class Meta:
        model = Engagement_Presets
        exclude = ['product']


class DeleteEngagementPresetsForm(forms.ModelForm):
    id = forms.IntegerField(required=True,
                            widget=forms.widgets.HiddenInput())

    class Meta:
        model = Engagement_Presets
        fields = ['id']


class SystemSettingsForm(forms.ModelForm):

    class Meta:
        model = System_Settings
        exclude = ['product_grade']


class BenchmarkForm(forms.ModelForm):

    class Meta:
        model = Benchmark_Product
        exclude = ['product', 'control']


class Benchmark_RequirementForm(forms.ModelForm):

    class Meta:
        model = Benchmark_Requirement
        exclude = ['']


class NotificationsForm(forms.ModelForm):

    class Meta:
        model = Notifications
        exclude = ['']


class AjaxChoiceField(forms.ChoiceField):
    def valid_value(self, value):
        return True


class RuleForm(forms.ModelForm):

    class Meta:
        model = Rule
        exclude = ['key_product']


class ChildRuleForm(forms.ModelForm):

    class Meta:
        model = Child_Rule
        exclude = ['key_product']


RuleFormSet = modelformset_factory(Child_Rule, extra=2, max_num=10, exclude=[''], can_delete=True)


class DeleteRuleForm(forms.ModelForm):
    id = forms.IntegerField(required=True,
                            widget=forms.widgets.HiddenInput())

    class Meta:
        model = Rule
        fields = ('id',)


class CredUserForm(forms.ModelForm):
    # selenium_script = forms.FileField(widget=forms.widgets.FileInput(
    #    attrs={"accept": ".py"}),
    #    label="Select a Selenium Script", required=False)

    class Meta:
        model = Cred_User
        exclude = ['']
        # fields = ['selenium_script']


class JIRAPKeyForm(forms.ModelForm):
    conf = forms.ModelChoiceField(queryset=JIRA_Conf.objects.all(), label='JIRA Configuration', required=False)

    class Meta:
        model = JIRA_PKey
        exclude = ['product']


class JIRAFindingForm(forms.Form):
    def __init__(self, *args, **kwargs):
        self.enabled = kwargs.pop('enabled')
        super(JIRAFindingForm, self).__init__(*args, **kwargs)
        self.fields['push_to_jira'] = forms.BooleanField(initial=self.enabled)
        self.fields['push_to_jira'].required = False

    push_to_jira = forms.BooleanField(required=False)<|MERGE_RESOLUTION|>--- conflicted
+++ resolved
@@ -299,11 +299,8 @@
                          ("Immuniweb Scan", "Immuniweb Scan"),
                          ("Sonatype Application Scan", "Sonatype Application Scan"),
                          ("Cobalt.io Scan", "Cobalt.io Scan"),
-<<<<<<< HEAD
-                         ("Contrast Scan","Contrast Scan"))
-=======
+                         ("Contrast Scan","Contrast Scan"),
                          ("Mozilla Observatory Scan", "Mozilla Observatory Scan"))
->>>>>>> dd9e6230
 
     SORTED_SCAN_TYPE_CHOICES = sorted(SCAN_TYPE_CHOICES, key=lambda x: x[1])
     scan_date = forms.DateTimeField(
