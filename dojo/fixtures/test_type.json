--- conflicted
+++ resolved
@@ -465,27 +465,25 @@
 		"model": "dojo.test_type",
 		"pk": 158
 	},
-	{
-<<<<<<< HEAD
+    {
+		"fields": {
+			"name": "Sslyze Scan"
+		},
+		"model": "dojo.test_type",
+		"pk": 159
+	},
+	{
+		"fields": {
+			"name": "Testssl Scan"
+		},
+		"model": "dojo.test_type",
+		"pk": 160
+	},	
+	{
 	   "fields": {
 	      "name": "JFrog Xray Scan"
 		},
 		"model": "dojo.test_type",
-		"pk": 159
+		"pk": 161
 	}
-=======
-		"fields": {
-			"name": "Sslyze Scan"
-		},
-		"model": "dojo.test_type",
-		"pk": 159
-	},
-	{
-		"fields": {
-			"name": "Testssl Scan"
-		},
-		"model": "dojo.test_type",
-		"pk": 160
-	}	
->>>>>>> 9c9e8d8f
 ]