--- conflicted
+++ resolved
@@ -826,12 +826,9 @@
     source_code_management_server = models.ForeignKey(Tool_Configuration, null=True, blank=True, verbose_name="SCM Server", help_text="Source code server for CI/CD test", related_name='source_code_management_server')
     source_code_management_uri = models.CharField(max_length=600, null=True, blank=True, verbose_name="Repo", help_text="Resource link to source code")
     orchestration_engine = models.ForeignKey(Tool_Configuration, verbose_name="Orchestration Engine", help_text="Orchestration service responsible for CI/CD test", null=True, blank=True, related_name='orchestration')
-<<<<<<< HEAD
     run_tool_test_engine = models.ForeignKey(Tool_Product_Settings, verbose_name="Schedule Product-Tool Test", help_text="A cronjob will run this tool test and import the results as configured after the target start", null=True, blank=True, related_name='run_tool_test')
     run_tool_test = models.BooleanField(default=False, editable=False)
-=======
     deduplication_on_engagement = models.BooleanField(default=False)
->>>>>>> 2af278be
 
     class Meta:
         ordering = ['-target_start']
